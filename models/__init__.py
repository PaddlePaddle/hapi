<<<<<<< HEAD
from .resnet import *
from .mobilenetv1 import *
from .mobilenetv2 import *
from .vgg import *
=======
#  Copyright (c) 2020 PaddlePaddle Authors. All Rights Reserve.
#
#Licensed under the Apache License, Version 2.0 (the "License");
#you may not use this file except in compliance with the License.
#You may obtain a copy of the License at
#
#    http://www.apache.org/licenses/LICENSE-2.0
#
#Unless required by applicable law or agreed to in writing, software
#distributed under the License is distributed on an "AS IS" BASIS,
#WITHOUT WARRANTIES OR CONDITIONS OF ANY KIND, either express or implied.
#See the License for the specific language governing permissions and
#limitations under the License.

from . import resnet
from . import darknet
from . import yolov3

from .resnet import *
from .darknet import *
from .yolov3 import *

__all__ = resnet.__all__ \
        + darknet.__all__ \
        + yolov3.__all__
>>>>>>> 3c682920
<|MERGE_RESOLUTION|>--- conflicted
+++ resolved
@@ -1,32 +1,34 @@
-<<<<<<< HEAD
-from .resnet import *
-from .mobilenetv1 import *
-from .mobilenetv2 import *
-from .vgg import *
-=======
-#  Copyright (c) 2020 PaddlePaddle Authors. All Rights Reserve.
-#
-#Licensed under the Apache License, Version 2.0 (the "License");
-#you may not use this file except in compliance with the License.
-#You may obtain a copy of the License at
-#
-#    http://www.apache.org/licenses/LICENSE-2.0
-#
-#Unless required by applicable law or agreed to in writing, software
-#distributed under the License is distributed on an "AS IS" BASIS,
-#WITHOUT WARRANTIES OR CONDITIONS OF ANY KIND, either express or implied.
-#See the License for the specific language governing permissions and
-#limitations under the License.
-
-from . import resnet
-from . import darknet
-from . import yolov3
-
-from .resnet import *
-from .darknet import *
-from .yolov3 import *
-
-__all__ = resnet.__all__ \
-        + darknet.__all__ \
-        + yolov3.__all__
->>>>>>> 3c682920
+#  Copyright (c) 2020 PaddlePaddle Authors. All Rights Reserve.
+#
+#Licensed under the Apache License, Version 2.0 (the "License");
+#you may not use this file except in compliance with the License.
+#You may obtain a copy of the License at
+#
+#    http://www.apache.org/licenses/LICENSE-2.0
+#
+#Unless required by applicable law or agreed to in writing, software
+#distributed under the License is distributed on an "AS IS" BASIS,
+#WITHOUT WARRANTIES OR CONDITIONS OF ANY KIND, either express or implied.
+#See the License for the specific language governing permissions and
+#limitations under the License.
+
+from . import resnet
+from . import vgg
+from . import mobilenetv1
+from . import mobilenetv2
+from . import darknet
+from . import yolov3
+
+from .resnet import *
+from .mobilenetv1 import *
+from .mobilenetv2 import *
+from .vgg import *
+from .darknet import *
+from .yolov3 import *
+
+__all__ = resnet.__all__ \
+        + vgg.__all__ \
+        + mobilenetv1.__all__ \
+        + mobilenetv2.__all__ \
+        + darknet.__all__ \
+        + yolov3.__all__