# Copyright (c) 2019 PaddlePaddle Authors. All Rights Reserved.
#
# Licensed under the Apache License, Version 2.0 (the "License");
# you may not use this file except in compliance with the License.
# You may obtain a copy of the License at
#
#     http://www.apache.org/licenses/LICENSE-2.0
#
# Unless required by applicable law or agreed to in writing, software
# distributed under the License is distributed on an "AS IS" BASIS,
# WITHOUT WARRANTIES OR CONDITIONS OF ANY KIND, either express or implied.
# See the License for the specific language governing permissions and
# limitations under the License.

from __future__ import absolute_import

import inspect
import os
import pickle
import numpy as np
import six
import warnings

from collections import Iterable
from paddle import fluid
from paddle.fluid.framework import in_dygraph_mode, Variable
from paddle.fluid.executor import global_scope
from paddle.fluid.io import is_belong_to_optimizer
from paddle.fluid.dygraph.base import to_variable
from paddle.fluid.dygraph.parallel import ParallelEnv
from paddle.fluid.layers.utils import flatten
from paddle.fluid.incubate.fleet.collective import fleet, DistributedStrategy
from paddle.fluid.incubate.fleet.base import role_maker
from paddle.io import DataLoader, Dataset

from hapi.loss import Loss
from hapi.distributed import DistributedBatchSampler, _all_gather, prepare_distributed_context, _parallel_context_initialized
from hapi.metrics import Metric
from hapi.callbacks import config_callbacks
from hapi.utils import to_list, to_numpy, flatten_list, restore_flatten_list

__all__ = [
    'Model',
    'Input',
    'set_device',
]


def set_device(device):
    """
    Args:
        device (str): specify device type, 'cpu' or 'gpu'.
        
    Returns:
        fluid.CUDAPlace or fluid.CPUPlace: Created GPU or CPU place.
    """

    assert isinstance(device, six.string_types) and device.lower() in ['cpu', 'gpu'], \
    "Expected device in ['cpu', 'gpu'], but got {}".format(device)

    place = fluid.CUDAPlace(ParallelEnv().dev_id) \
            if device.lower() == 'gpu' and fluid.is_compiled_with_cuda() \
                else fluid.CPUPlace()

    return place


class Input(fluid.dygraph.Layer):
    def __init__(self, shape=None, dtype=None, name=None):
        super(Input, self).__init__()
        self.shape = shape
        self.dtype = dtype
        self.name = name

    def forward(self):
        return fluid.data(self.name, shape=self.shape, dtype=self.dtype)


class StaticGraphAdapter(object):
    def __init__(self, model):
        super(StaticGraphAdapter, self).__init__()
        self.model = model
        # with `_build_once` gone, parameters are now created in `__init__`
        # so we need to keep track of the parameters already created
        self._startup_prog = fluid.default_startup_program()
        self._orig_prog = fluid.default_main_program()

        self._label_vars = {}  # label variables
        self._input_vars = {}  # label variables
        self._endpoints = {}
        self._loss_endpoint = None
        self._executor = None
        self._progs = {}
        self._compiled_progs = {}

        self._merge_count = {
            'eval_total': 0,
            'test_total': 0,
            'eval_batch': 0,
            'test_batch': 0
        }

        self._nranks = ParallelEnv().nranks
        self._local_rank = ParallelEnv().local_rank

    @property
    def mode(self):
        return self.model.mode

    @mode.setter
    def mode(self, value):
        self.model.mode = value

    def train_batch(self, inputs, labels=None):
        assert self.model._optimizer, \
            "model not ready, please call `model.prepare()` first"
        self.mode = 'train'
        return self._run(inputs, labels)

    def eval_batch(self, inputs, labels=None):
        self.mode = 'eval'
        return self._run(inputs, labels)

    def test_batch(self, inputs):
        self.mode = 'test'
        return self._run(inputs, None)

    def parameters(self, *args, **kwargs):
        return super(Model, self.model).parameters(*args, **kwargs)

    def save(self, path):
        def _save(state, path):
            if not state:
                return
            state = {
                k: to_numpy(v) if isinstance(v, Variable) else v
                for k, v in state.items()
            }
            with open(path, 'wb') as f:
                pickle.dump(state, f)

        base = os.path.basename(path)
        assert base != "", "path should be of 'dirname/filename' format"
        dir_name = os.path.dirname(path)
        if dir_name and not os.path.exists(dir_name):
            os.makedirs(dir_name)
        param_path = path + ".pdparams"
        _save(self.model.state_dict(), param_path)
        prog = self._progs.get('train', None)
        if prog is None or self.model._optimizer is None:
            return
        # XXX `optimizer.state_dict()` only work in dygraph mode
        optim_path = path + ".pdopt"
        optim = {
            p.name: p
            for p in filter(is_belong_to_optimizer, prog.list_vars())
        }
        if not optim:
            return

        _save(optim, optim_path)

    def load(self, param_state_pairs, optim_state):
        if self._executor is None:
            executor = fluid.Executor(fluid.CPUPlace())._default_executor
        else:
            executor = self._executor._default_executor

        # restore parameter states
        fluid.core._create_loaded_parameter(
            [param for param, state in param_state_pairs],
            global_scope(), executor)
        for param, state in param_state_pairs:
            self._set_var(param, state)

        # restore optimizer states
        # FIXME what if a different optimizer is used?
        if not self.model._optimizer or not optim_state:
            return
        self._load_optimizer(optim_state, executor)

    def _load_optimizer(self, state, executor):
        prog = self._progs.get('train', None)
        optim = list(filter(is_belong_to_optimizer, prog.list_vars()))
        if not optim:
            return

        fluid.core._create_loaded_parameter(optim, global_scope(), executor)

        converted_state = dict(state)
        for var in optim:
            if var.name in ["@LR_DECAY_COUNTER@", "global_step"]:
                # When using learning rate scheduler, dygraph would name the
                # global step var as "global_step" to save, while static-graph
                # would has a state var named as "@LR_DECAY_COUNTER@".
                # NOTE: dygraph saved global_step is 1 larger than that in
                # static-graph, since the time of global_step to increase is
                # different.
                state_val = (
                    np.array(converted_state.pop("global_step")) - 1
                ) if "global_step" in converted_state else converted_state.pop(
                    "@LR_DECAY_COUNTER@", None)
                if state_val is not None:
                    converted_state[var.name] = state_val
            elif var.name.startswith("learning_rate_"):
                # When using static learning rate, static-graph would make it
                # a persistable var named 'unique_name.generate("learning_rate")',
                # However, dygraph wouldn't save it.
                if var.name not in state:
                    continue
            else:
                # moment and other accumulators
                if var.name not in converted_state:
                    # try to convert from dygraph name
                    opt_name = self.model._optimizer._name
                    opt_cls_name = self.model._optimizer.__class__.__name__
                    opt_unq_name = None
                    for name in self.model._optimizer._accumulators.keys():
                        accum_name = name if opt_name is None else name[len(
                            opt_name) + 1:]
                        for param_name, state_var in self.model._optimizer._accumulators[
                                name].items():
                            if opt_unq_name is None:
                                # can not infer out the exact unique(opt_name),
                                # thus try to extract rather than generate
                                for state_key in sorted(
                                        state.keys(),
                                        key=lambda x: len(x),
                                        reverse=True):
                                    prefix = param_name + "_" + (
                                        opt_cls_name if opt_name is None else
                                        opt_name) + "_"
                                    if state_key.startswith(prefix):
                                        prefix_offset = state_key[len(
                                            prefix):].find("_") + len(prefix)
                                        opt_unq_name = state_key[len(
                                            param_name + "_"):prefix_offset]
                                        # TODO: assert
                                        # assert opt_unq_name is None
                                    # gen(param.name + "_" + gen(opt_name) + "_" + accum_name)
                                    # always end with "_0" since the unique optimizer._name
                            dy_state_name = (param_name + "_" + opt_unq_name +
                                             "_" + accum_name + "_0")
                            converted_state[
                                state_var.name] = converted_state.pop(
                                    dy_state_name)

            assert var.name in converted_state, \
                "variable [{}] is not in optimizer state file".format(var.name)
            self._set_var(var, converted_state[var.name])

    def _set_var(self, var, ndarray):
        t = global_scope().find_var(var.name).get_tensor()
        p = t._place()
        if p.is_cpu_place():
            place = fluid.CPUPlace()
        elif p.is_cuda_pinned_place():
            place = fluid.CUDAPinnedPlace()
        else:
            p = fluid.core.Place()
            p.set_place(t._place())
            place = fluid.CUDAPlace(p.gpu_device_id())

        t.set(ndarray, place)

    def _run(self, inputs, labels=None):
        compiled_prog = self._compiled_progs.get(self.mode, None)
        assert compiled_prog, \
            "Model is not ready, please call `model.prepare()` first"

        inputs = to_list(inputs)
        if labels is not None:
            labels = to_list(labels)
        assert len(inputs) == len(self._input_vars[self.mode]), \
            "number of inputs" \
            + " does not match number of arguments of `forward` method"

        feed = {}
        input_names = [v.name for v in self._input_vars[self.mode]]
        for idx, n in enumerate(input_names):
            # train and test may take different arguments
            if inputs[idx] is not None:
                feed[n] = inputs[idx]
        if labels is not None:
            for idx, v in enumerate(self._label_vars[self.mode]):
                feed[v.name] = labels[idx]

        endpoints = self._endpoints[self.mode]
        if self.mode == 'test':
            fetch_list = endpoints['output']
        else:
            metric_list, metric_splits = flatten_list(endpoints['metric'])
            fetch_list = endpoints['loss'] + metric_list
            num_loss = len(endpoints['loss'])

        # if fetch Variable is same as input Variable, do not fetch
        # from program, get it from input directly
        pruned_fetch_list = []
        pruned_fetch_idx_name_map = [""] * len(fetch_list)
        for i, fetch_var in enumerate(fetch_list):
            if fetch_var.name in feed.keys():
                pruned_fetch_idx_name_map[i] = fetch_var.name
            else:
                pruned_fetch_list.append(fetch_var)

        rets = self._executor.run(compiled_prog,
                                  feed=feed,
                                  fetch_list=pruned_fetch_list,
                                  return_numpy=False)

        # restore pruned fetch_list Variable from feeds
        for i, name in enumerate(pruned_fetch_idx_name_map):
            if len(name) > 0:
                rets.insert(i, feed[name])

        # LoDTensor cannot be fetch as numpy directly
        rets = [np.array(v) for v in rets]
        if self.mode == 'test':
            return rets[:]
        losses = rets[:num_loss]
        metric_states = restore_flatten_list(rets[num_loss:], metric_splits)
        metrics = []
        for metric, state in zip(self.model._metrics, metric_states):
            # cut off padding size
            if self.mode != 'train' and self.model._test_dataloader is not None \
                    and isinstance(self.model._test_dataloader, DataLoader) \
                    and self._nranks > 1:
                total_size = len(self.model._test_dataloader.dataset)
                # TODO: fixme if have better way to get batch size
                samples = state[0].shape[0]
                current_count = self._merge_count.get(self.mode + '_total', 0)
                if current_count + samples >= total_size:
                    state = [
                        s[:total_size - current_count, ...] for s in state
                    ]
                    self._merge_count[self.mode + '_total'] = 0
                    self._merge_count[self.mode +
                                      '_batch'] = total_size - current_count
                else:
                    self._merge_count[self.mode + '_total'] += samples
                    self._merge_count[self.mode + '_batch'] = samples

            metrics.append(metric.update(*state))
        return (losses, metrics) if len(metrics) > 0 else losses

    def prepare(self):
        modes = ['train', 'eval', 'test']
        for mode in modes:
            self._make_program(mode)
            self._compile_and_initialize(self._progs[mode], mode)

    def _make_program(self, mode):
        prog = self._progs.get(mode, None)
        if prog is not None:
            return

        prog = self._orig_prog.clone()
        # NOTE: When defining learning rate scheduling in static-graph, ops to
        # increase the global step var and calculate learning rate would be
        # prepended into _orig_prog. test program maked by `_orig_prog.clone`
        # also would include these ops. Thus must prune these ops in test
        # program, otherwise the global step would be changed in test.
        if mode != 'train':
            for op in list(prog.global_block().ops):
                prog.global_block()._remove_op(0)
        if mode == 'train' and self.model._optimizer \
                and self.model._optimizer._learning_rate_map:
            # HACK workaround learning rate map issue
            lr_var = self.model._optimizer._learning_rate_map[self._orig_prog]
            new_lr_var = prog.global_block().vars[lr_var.name]
            self.model._optimizer._learning_rate_map[prog] = new_lr_var

        losses = []
        metrics = []
        with fluid.program_guard(prog, self._startup_prog):
            ins = self.model._inputs
            lbls = self.model._labels if self.model._labels else []
            inputs = [k.forward() for k in to_list(ins)]
            labels = [k.forward() for k in to_list(lbls)]
            self._label_vars[mode] = labels
            outputs = to_list(self.model.forward(*inputs))

            if mode != 'test' and self.model._loss_function:
                losses = self.model._loss_function(outputs, labels)

            if self._nranks > 1 and mode != 'train':
                outputs = [_all_gather(o, self._nranks) for o in outputs]
                if mode != 'test':
                    labels = [_all_gather(l, self._nranks) for l in labels]

            if mode != 'test':
                for metric in self.model._metrics:
                    metrics.append(
                        to_list(metric.add_metric_op(*(outputs + labels))))

            if mode == 'train' and self.model._optimizer:
                self._loss_endpoint = fluid.layers.sum(losses)
                if self._nranks > 1:
                    role = role_maker.PaddleCloudRoleMaker(is_collective=True)
                    fleet.init(role)
                    dist_strategy = DistributedStrategy()
                    dist_strategy.mode = "collective"
                    dist_strategy.collective_mode = "grad_allreduce"
                    self.model._optimizer = fleet.distributed_optimizer(
                        self.model._optimizer, strategy=dist_strategy)

                self.model._optimizer.minimize(self._loss_endpoint)

        if mode != 'train':  # clone again to put it in test mode
            prog = prog.clone(for_test=True)

        self._input_vars[mode] = inputs

        self._progs[mode] = prog
        self._endpoints[mode] = {
            "output": outputs,
            "loss": losses,
            "metric": metrics
        }

    def _compile_and_initialize(self, prog, mode):
        compiled_prog = self._compiled_progs.get(mode, None)
        if compiled_prog is not None:
            return compiled_prog

        assert self.model._place is not None, \
            "device is not set, please call `model.prepare()` first"

        place = self.model._place

        # XXX *ALL WEIGHTS* should be initialized upon model construction
        # even if `forward()` may run different code path for different mode
        # therefore startup program only needs to run once
        if self._executor is None:
            self._executor = fluid.Executor(place)
            # XXX incremental initialization
            uninitialized = []
            for var_py in self._startup_prog.list_vars():
                var = fluid.global_scope().find_var(var_py.name)
                if not var_py.name.startswith('nccl_id') and var and \
                        var.get_tensor()._is_initialized():
                    continue

                uninitialized.append(var_py)
            if uninitialized:
                startup_prog = self._startup_prog._prune(uninitialized)
                self._executor.run(startup_prog)

        if self._nranks < 2:
            compiled_prog = fluid.CompiledProgram(prog)
        else:
            compiled_prog = prog

        self._compiled_progs[mode] = compiled_prog


class DynamicGraphAdapter(object):
    def __init__(self, model):
        super(DynamicGraphAdapter, self).__init__()
        self.model = model
        self._nranks = ParallelEnv().nranks
        self._local_rank = ParallelEnv().local_rank
        self._merge_count = {
            'eval_total': 0,
            'test_total': 0,
            'eval_batch': 0,
            'test_batch': 0
        }

        if self._nranks > 1:
            stradegy = fluid.dygraph.parallel.ParallelStrategy()
            stradegy.nranks = ParallelEnv().nranks
            stradegy.local_rank = ParallelEnv().local_rank
            stradegy.trainer_endpoints = ParallelEnv().trainer_endpoints
            stradegy.current_endpoint = ParallelEnv().current_endpoint
            self.ddp_model = fluid.dygraph.parallel.DataParallel(self.model,
                                                                 stradegy)

    @property
    def mode(self):
        return self.model.mode

    @mode.setter
    def mode(self, value):
        self.model.mode = value

    # TODO multi device in dygraph mode not implemented at present time
    def train_batch(self, inputs, labels=None):
        assert self.model._optimizer, \
            "model not ready, please call `model.prepare()` first"
        super(Model, self.model).train()
        self.mode = 'train'
        inputs = to_list(inputs)
        if labels is not None:
            labels = [to_variable(l) for l in to_list(labels)]
        if self._nranks > 1:
            outputs = self.ddp_model.forward(*[to_variable(x) for x in inputs])
            losses = self.model._loss_function(outputs, labels)
            final_loss = fluid.layers.sum(losses)
            final_loss = self.ddp_model.scale_loss(final_loss)
            final_loss.backward()
            self.ddp_model.apply_collective_grads()
        else:
            outputs = self.model.forward(*[to_variable(x) for x in inputs])
            losses = self.model._loss_function(outputs, labels)
            final_loss = fluid.layers.sum(losses)
            final_loss.backward()

        self.model._optimizer.minimize(final_loss)
        self.model.clear_gradients()
        metrics = []
        for metric in self.model._metrics:
            metric_outs = metric.add_metric_op(*(
                to_list(outputs) + to_list(labels)))
            m = metric.update(*[to_numpy(m) for m in to_list(metric_outs)])
            metrics.append(m)

        return ([to_numpy(l) for l in losses], metrics) \
            if len(metrics) > 0 else [to_numpy(l) for l in losses]

    def eval_batch(self, inputs, labels=None):
        super(Model, self.model).eval()
        self.mode = 'eval'
        inputs = to_list(inputs)
        if labels is not None:
            labels = [to_variable(l) for l in to_list(labels)]
        outputs = self.model.forward(*[to_variable(x) for x in inputs])
        if self.model._loss_function:
            losses = self.model._loss_function(outputs, labels)
        else:
            losses = []
        if self._nranks > 1:
            outputs = [_all_gather(o, self._nranks) for o in to_list(outputs)]
            labels = [_all_gather(l, self._nranks) for l in labels]
        metrics = []
        for metric in self.model._metrics:
            # cut off padding value.
            if self.model._test_dataloader is not None and self._nranks > 1 \
                    and isinstance(self.model._test_dataloader, DataLoader):
                total_size = len(self.model._test_dataloader.dataset)
                samples = outputs[0].shape[0]
                current_count = self._merge_count.get(self.mode + '_total', 0)
                if current_count + samples >= total_size:
                    outputs = [o[:total_size - current_count] for o in outputs]
                    labels = [l[:total_size - current_count] for l in labels]
                    self._merge_count[self.mode + '_total'] = 0
                    self._merge_count[self.mode +
                                      '_batch'] = total_size - current_count
                else:
                    self._merge_count[self.mode + '_total'] += samples
                    self._merge_count[self.mode + '_batch'] = samples

            metric_outs = metric.add_metric_op(*(
                to_list(outputs) + to_list(labels)))
            m = metric.update(*[to_numpy(m) for m in to_list(metric_outs)])
            metrics.append(m)

        # To be consistent with static graph
        # return empty loss if loss_function is None
        return ([to_numpy(l) for l in losses], metrics) \
            if len(metrics) > 0 else [to_numpy(l) for l in losses]

    def test_batch(self, inputs):
        super(Model, self.model).eval()
        self.mode = 'test'
        inputs = [to_variable(x) for x in to_list(inputs)]
        outputs = self.model.forward(*inputs)
        if self._nranks > 1 and isinstance(self.model._place, fluid.CUDAPlace):
            outputs = [_all_gather(o, self._nranks) for o in to_list(outputs)]

        return [to_numpy(o) for o in to_list(outputs)]

    def parameters(self, *args, **kwargs):
        return super(Model, self.model).parameters(*args, **kwargs)

    def save(self, path):
        params = self.model.state_dict()
        fluid.save_dygraph(params, path)
        if self.model._optimizer is None:
            return
        if self.model._optimizer.state_dict():
            optim = self.model._optimizer.state_dict()
            fluid.save_dygraph(optim, path)

    def load(self, param_state_pairs, optim_state):
        # restore parameter states
        for param, state in param_state_pairs:
            param.set_value(state)

        # resotre optimizer states
        if not self.model._optimizer or not optim_state:
            return

        # If optimizer performs set_dict when state vars haven't been created,
        # which would happen when set_dict before minimize, the state would be
        # stored in optimizer._accumulators_holder and loaded lazily.
        # To contrive this when loading from static-graph saved states, extend
        # state dict to include keys named accoring to dygraph naming rules.
        # TODO: if len(self.model._optimizer._accumulators) > 0
        converted_state = dict(optim_state)
        opt_unq_name = self.model._optimizer._name
        opt_cls_name = self.model._optimizer.__class__.__name__
        opt_name = opt_unq_name[:opt_unq_name.rfind("_")]  # remove suffix idx
        param_names = [param.name for param in self.model.parameters()]
        for var_name, state_var in sorted(
                optim_state.items(), key=lambda x: len(x[0]), reverse=True):
            if var_name in ["@LR_DECAY_COUNTER@", "global_step"]:
                # NOTE: dygraph saved global_step is 1 larger than that in
                # static-graph, since the time of global_step to increase is
                # different.
                if var_name == "@LR_DECAY_COUNTER@":
                    converted_state["global_step"] = np.array(
                        converted_state.pop("@LR_DECAY_COUNTER@")) + 1
            else:
                # moment and other accumulators
                # extend state dict to include promising dygraph names
                for param_name in param_names:
                    if var_name.startswith(param_name + "_" + opt_name):
                        # when init optimizer with name
                        accum_name = var_name[len(param_name + "_" + opt_name +
                                                  "_"):]
                    elif var_name.startswith(param_name +
                                             "_") and opt_name == opt_cls_name:
                        # when init optimizer without name
                        accum_name = var_name[len(param_name + "_"):]
                    else:
                        continue
                    # remove suffix idx
                    accum_name = accum_name[:accum_name.rfind("_")]
                    # state names always end with "_0" in dygraph because of the
                    # unique optimizer._name
                    dy_state_name = (param_name + "_" + opt_unq_name + "_" +
                                     accum_name + "_0")
                    converted_state[dy_state_name] = state_var

        self.model._optimizer.set_dict(converted_state)


class Model(fluid.dygraph.Layer):
    """
    An Model object is network with training and inference features.
    Dynamic graph and static graph are supported at the same time,
    switched by `fluid.enable_dygraph()`. The usage is as follows.
    But note, the switching between dynamic and static should be before
    instantiating a Model. The input description, i.e, hapi.Input,
    must be required for static graph.

    Usage:
        .. code-block:: python

        import numpy as np
        import paddle
        import paddle.fluid as fluid
        #import paddle.incubate.hapi as hapi
        from hapi import Model, Input, set_device
        from hapi.loss import CrossEntropy
        from hapi.dataset import MNIST

        class MyModel(Model):
            def __init__(self):
                super(MyModel, self).__init__()
                self._fc = fluid.dygraph.Linear(784, 10, act='softmax')
            def forward(self, x):
                y = self._fc(x)
                return y
        device = set_device('gpu')
        # if use static graph, do not set
        fluid.enable_dygraph(device)
        model = MyModel()
        optim = fluid.optimizer.SGD(learning_rate=1e-3,
            parameter_list=model.parameters())
        
        inputs = [Input([None, 784], 'float32', name='x')]
        labels = [Input([None, 1], 'int64', name='label')]
        
        mnist_data = MNIST(mode='train')
        model.prepare(optim,
                      CrossEntropy(average=True),
                      hapi.metrics.Accuracy(),
                      inputs,
                      labels,
                      device=device)
        model.fit(mnist_data, epochs=2, batch_size=32, verbose=1)
    """

    def __init__(self):
        super(Model, self).__init__(self.__class__.__name__)
        self.mode = 'train'
        self._inputs = None
        self._labels = None
        self._loss_function = None
        self._loss_weights = None
        self._optimizer = None
        self._device = None
        self._optimizer = None
        self._test_dataloader = None

        # init backend
        if fluid.in_dygraph_mode():
            self._adapter = DynamicGraphAdapter(self)
        else:
            self._adapter = StaticGraphAdapter(self)

    def train_batch(self, inputs, labels=None):
        """
        Run one training step on a batch of data.

        Args:
            inputs (list): A list of numpy.ndarray, each is a batch of
                input data.
            labels (list): A list of numpy.ndarray, each is a batch of
                input label. If has no labels, set None. Default is None.

        Returns:
            A list of scalar training loss if the model has no metrics,
            or a tuple (list of scalar loss, list of metrics) if the model
            set metrics.

        Examples:

            .. code-block:: python
            
              import numpy as np
              import paddle.fluid as fluid
              from hapi import Model, Input, set_device

              class MyModel(Model):
                  def __init__(self):
                      super(MyModel, self).__init__()
                      self._fc = Linear(784, 1, act='softmax')
                  def forward(self, x):
                      y = self._fc(x)
                      return y

              device = hapi.set_device('gpu')
              fluid.enable_dygraph(device)

              model = MyModel()
              optim = fluid.optimizer.SGD(learning_rate=1e-3,
                  parameter_list=model.parameters())

              inputs = [Input([None, 784], 'float32', name='x')]
              labels = [Input([None, 1], 'int64', name='label')]
              model.prepare(optim,
                            CrossEntropy(average=True),
                            inputs=inputs,
                            labels=labels,
                            device=device)
              data = np.random.random(size=(4,784)).astype(np.float32)
              label = np.random.randint(0, 10, size=(4, 1)).astype(np.int64)
              loss = model.train_batch([data], [label])
              print(loss)
        """
        return self._adapter.train_batch(inputs, labels)

    def eval_batch(self, inputs, labels=None):
        """
        Run one evaluating step on a batch of data.

        Args:
            inputs (list): A list of numpy.ndarray, each is a batch of
                input data.
            labels (list): A list of numpy.ndarray, each is a batch of
                input label. If has no labels, set None. Default is None.

        Returns:
            A list of scalar testing loss if the model has no metrics,
            or a tuple (list of scalar loss, list of metrics) if the model
            set metrics.

        Examples:

            .. code-block:: python
            
              import numpy as np
              import paddle.fluid as fluid
              from hapi import Model, Input, set_device

              class MyModel(Model):
                  def __init__(self):
                      super(MyModel, self).__init__()
                      self._fc = fluid.dygraph.Linear(784, 1, act='softmax')
                  def forward(self, x):
                      y = self._fc(x)
                      return y

              device = set_device('gpu')
              fluid.enable_dygraph(device)

              model = MyModel()
              optim = fluid.optimizer.SGD(learning_rate=1e-3,
                  parameter_list=model.parameters())

              inputs = [Input([None, 784], 'float32', name='x')]
              labels = [Input([None, 1], 'int64', name='label')]
              model.prepare(optim,
                            CrossEntropy(average=True),
                            inputs=inputs,
                            labels=labels,
                            device=device)
              data = np.random.random(size=(4,784)).astype(np.float32)
              label = np.random.randint(0, 10, size=(4, 1)).astype(np.int64)
              loss = model.eval_batch([data], [label])
              print(loss)
        """
        return self._adapter.eval_batch(inputs, labels)

    def test_batch(self, inputs):
        """
        Run one testing step on a batch of data.

        Args:
            inputs (list): A list of numpy.ndarray, each is a batch of
                input data.

        Returns:
            A list of numpy.ndarray of predictions, that is the outputs
            of Model forward.

        Examples:

            .. code-block:: python
            
              import numpy as np
              import paddle.fluid as fluid
              from hapi import Model, Input, set_device

              class MyModel(Model):
                  def __init__(self):
                      super(MyModel, self).__init__()
                      self._fc = fluid.dygraph.Linear(784, 1, act='softmax')
                  def forward(self, x):
                      y = self._fc(x)
                      return y

              device = set_device('gpu')
              fluid.enable_dygraph(device)

              model = MyModel()
              inputs = [Input([None, 784], 'float32', name='x')]
              model.prepare(inputs=inputs,
                            device=device)
              data = np.random.random(size=(4,784)).astype(np.float32)
              out = model.eval_batch([data])
              print(out)
        """
        return self._adapter.test_batch(inputs)

    def save(self, path):
        """
        This function saves parameters, optimizer infomation to path.

        The parameters contains all the trainable Variable, will save to
        a file with suffix ".pdparams".
        The optimizer information contains all the variable used by optimizer.
        For Adam optimizer, contains beta1, beta2, momentum etc. All the
        information will save to a file with suffix ".pdopt". (If the optimizer
        have no variable need to save (like SGD), the fill will not generated).

        This function will silently overwrite existing file
        at the target location.

        Args:
            path (str): The file prefix to save model. The format is
                'dirname/file_prefix' or 'file_prefix'. if empty str. A exception
                 will be raised.

        Returns:
            None

        Examples:

            .. code-block:: python
            
              import paddle.fluid as fluid
              from hapi import Model, set_device
              
              class MyModel(Model):
                  def __init__(self):
                      super(MyModel, self).__init__()
                      self._fc = fluid.dygraph.Linear(784, 1, act='softmax')
                  def forward(self, x):
                      y = self._fc(x)
                      return y
              
              device = set_device('cpu')
              fluid.enable_dygraph(device)
              model = MyModel()
              model.save('checkpoint/test')
        """
        if ParallelEnv().local_rank == 0:
            self._adapter.save(path)

    def load(self, path, skip_mismatch=False, reset_optimizer=False):
        """
        Load from files storing the model states and optimizer states. The file
        for optimizer states is not necessary if no need to restore the optimizer.

        NOTE: parameters are retrieved out from the file storing model states
        accoring to their structured names.

        For fine-tuning or transfer-learning models where some of the layers have
        changed, keep parameters needed to restore have same structured names in
        the pre-trained model and fine-tuning model.

        Args:
            path (str): The prefix of files storing the model states and
                optimizer states. The files would be `path.pdparams` and
                `path.pdopt` separately, and the latter is not necessary
                when no need to restore.
            skip_mismatch (bool): Whether to skip the loading of mismatch
                parameter or raise an error when mismatch happens (not found
                the parameter in file storing model states of or receives a
                mismatch shape).
            reset_optimizer (bool): If True, ignore the providing file storing
                optimizer states and initialize optimizer states from scratch.
                Otherwise, restore optimizer states from `path.pdopt` if
                a optimizer has been set to the model. Default False.

        Returns:
            None

        Examples:

            .. code-block:: python
            
              import paddle.fluid as fluid
              from hapi import Model, set_device
              
              class MyModel(Model):
                  def __init__(self):
                      super(MyModel, self).__init__()
                      self._fc = fluid.dygraph.Linear(784, 1, act='softmax')
                  def forward(self, x):
                      y = self._fc(x)
                      return y
              
              device = set_device('cpu')
              fluid.enable_dygraph(device)
              model = MyModel()
              model.load('checkpoint/test')
        """

        def _load_state_from_path(path):
            if not os.path.exists(path):
                return
            with open(path, 'rb') as f:
                return pickle.load(f) if six.PY2 else pickle.load(
                    f, encoding='latin1')

        def _check_match(key, param):
            state = param_state.get(key, None)
            if state is None:
                raise ValueError(
                    "{} is not found in the providing file.".format(key))
            if list(state.shape) != list(param.shape):
                raise ValueError(
                    "{} receives a shape {}, but the expected shape is {}.".
                    format(key, list(state.shape), list(param.shape)))
            return param, state

        def _strip_postfix(path):
            path, ext = os.path.splitext(path)
            assert ext in ['', '.pdparams', '.pdopt', '.pdmodel'], \
                    "Unknown postfix {} from weights".format(ext)
            return path

        path = _strip_postfix(path)
        param_state = _load_state_from_path(path + ".pdparams")
        assert param_state, "Failed to load parameters, please check path."

        matched_param_state = []
        for key, param in self.state_dict().items():
            try:
                match_res = _check_match(key, param)
            except ValueError as err:
                if skip_mismatch:
                    warnings.warn(
                        ("Skip loading for {}. ".format(key) + str(err)))
                    # reset optimizer when mismatch happens
                    reset_optimizer = True
                else:
                    raise err
            matched_param_state.append(match_res)

        optim_state = None if reset_optimizer else _load_state_from_path(
            path + ".pdopt")
        return self._adapter.load(matched_param_state, optim_state)

    def parameters(self, *args, **kwargs):
        """
        Returns a list of parameters of the model.

        Returns:
            A list of Parameter in static graph.
            A list of ParamBase in dynamic graph.

        Examples:

            .. code-block:: python

              from hapi.model import Model, Input, set_device
              class MyModel(Model):
                  def __init__(self):
                      super(MyModel, self).__init__()
                      self._fc = fluid.dygraph.Linear(20, 10, act='softmax')
                  def forward(self, x):
                      y = self._fc(x)
                      return y

              fluid.enable_dygraph()
              model = MyModel()
              params = model.parameters()
        """
        return self._adapter.parameters()

    def prepare(self,
                optimizer=None,
                loss_function=None,
                metrics=None,
                inputs=None,
                labels=None,
                device=None):
        """
        Configures the model before runing.

        Args:
            optimizer (Optimizer|None): Optimizer must be set in training
                and should be a Optimizer instance. It can be None in eval
                and test mode.
            loss_function (Loss|None): Loss function must be set in training
                and should be a Loss instance. It can be None when there is
                no loss.
            metrics (Metric|list of Metric|None): If metrics is set, all
                metrics will be calculated and output in train/eval mode.
            inputs (Input|list|dict|None): `inputs`, entry points of network,
                could be a Input layer, or lits of Input layers,
                or dict (name: Input), or None. For static graph,
                inputs must be set. For dynamic graph, it could be None.
            labels (Input|list|None): `labels`, entry points of network,
                could be a Input layer or lits of Input layers, or None.
                For static graph, if labels is required in loss_function,
                labels must be set. Otherwise, it could be None.
            device (str|fluid.CUDAPlace|fluid.CPUPlace|None): Specify device
                type, 'CPU', 'GPU', fluid.CUDAPlace or fluid.CPUPlace.
                If None, automatically select device according to
                installation package version.

        Returns:
            None
        """

        if isinstance(device, fluid.CUDAPlace) or \
            (isinstance(device, six.string_types) and device.lower() == 'gpu') \
            or (device is None and fluid.is_compiled_with_cuda()):
            if isinstance(device, fluid.CUDAPlace):
                self._place = device
            else:
                self._place = fluid.CUDAPlace(ParallelEnv().dev_id) \
                    if ParallelEnv().nranks > 1 else fluid.CUDAPlace(0)

            global _parallel_context_initialized
            if ParallelEnv().nranks > 1 and not _parallel_context_initialized:
                if fluid.in_dygraph_mode():
                    main_prog_seed = fluid.default_main_program().random_seed
                    startup_prog_seed = fluid.default_startup_program(
                    ).random_seed
                    fluid.disable_dygraph()
                    fluid.enable_dygraph(self._place)
                    # enable_dygraph would create and switch to a new program,
                    # thus also copy seed to the new program
                    fluid.default_main_program().random_seed = main_prog_seed
                    fluid.default_startup_program(
                    ).random_seed = startup_prog_seed
                    fluid.dygraph.parallel.prepare_context()
                else:
                    prepare_distributed_context(self._place)

                _parallel_context_initialized = True
        elif isinstance(device, fluid.CPUPlace):
            self._place = device
        elif (isinstance(device, six.string_types) and device.lower() == 'cpu') \
            or (device is None):
            self._place = fluid.CPUPlace()
        else:
            raise ValueError(
                "Expected device in ('gpu', 'cpu', fluid.CUDAPlace, fluid.CPUPlace, None), \
                but got {}".format(device))

        self._optimizer = optimizer
        if loss_function:
            if not isinstance(loss_function, Loss):
                raise TypeError(
                    "'loss_function' must be sub classes of 'Loss'")
        self._loss_function = loss_function
        if not in_dygraph_mode():
            if not isinstance(inputs, (list, dict, Input)):
                raise TypeError(
                    "'inputs' must be list or dict in static graph mode")

        metrics = metrics or []
        for metric in to_list(metrics):
            assert isinstance(metric, Metric), \
                "{} is not sub class of Metric".format(
                    metric.__class__.__name__)
        self._metrics = to_list(metrics)

        self._inputs = to_list(inputs) if not isinstance(inputs, dict) else [
            inputs[n] for n in extract_args(self.forward) if n != 'self'
        ]
        self._labels = to_list(labels)

        if not in_dygraph_mode():
            self._adapter.prepare()

    def fit(
            self,
            train_data=None,
            eval_data=None,
            batch_size=1,
            epochs=1,
            eval_freq=1,
            log_freq=10,
            save_dir=None,
            save_freq=1,
            verbose=2,
            drop_last=False,
            shuffle=True,
            num_workers=0,
            callbacks=None, ):
        """
<<<<<<< HEAD
=======
        Trains the model for a fixed number of epochs. If `eval_data` is set,
        evaluation will be done at the end of each epoch.

>>>>>>> 08295d55
        Args:
            train_data (Dataset|DataLoader): An iterable data loader is used for 
                train. An instance of paddle paddle.io.Dataset or 
                paddle.io.Dataloader is recomended. Default: None.
            eval_data (Dataset|DataLoader): An iterable data loader is used for
                evaluation at the end of epoch. If None, will not do evaluation. 
                An instance of paddle.io.Dataset or paddle.io.Dataloader 
                is recomended. Default: None.
            batch_size (int): Integer number. The batch size of train_data
                and eval_data. When train_data and eval_data are both the
                instance of Dataloader, this parameter will be ignored.
                Default: 1.
            epochs (int): Integer number. The number of epochs to train
                the model. Default: 1.
            eval_freq (int): The frequency, in number of epochs, an evalutation
                is performed. Default: 1.
            log_freq (int): The frequency, in number of steps, the training logs
                are printed. Default: 10.
            save_dir(str|None): The directory to save checkpoint during training.
                If None, will not save checkpoint. Default: None.
            save_freq (int): The frequency, in number of epochs, to save
                checkpoint. Default: 1.
            verbose (int): The verbosity mode, should be 0, 1, or 2. 0 = silent,
                1 = progress bar, 2 = one line per epoch. Default: 2.
            drop_last (bool): Whether drop the last incomplete batch of
                train_data when dataset size is not divisible by the batch size.
                When train_data is an instance of Dataloader, this parameter
                will be ignored. Default: False.
            shuffle (bool): Whther to shuffle train_data. When train_data is
                an instance of Dataloader, this parameter will be ignored.
                Default: True.
            num_workers (int): The number of subprocess to load data, 0 for no
                subprocess used and loading data in main process.
                When train_data and eval_data are both the instance of
                Dataloader, this parameter will be ignored. Default: 0.
            callbacks (Callback|None): A list of `Callback` instances to apply
                during training. If None, `ProgBarLogger` and `ModelCheckpoint`
                are automatically inserted. Default: None.

        Returns:
            None

        Examples:
            1. An example use Dataset and set btch size, shuffle in fit.
               How to make a batch is done internally.

            .. code-block:: python

              from hapi.model import Model, Input, set_device
              from hapi.loss import CrossEntropy
              from hapi.metrics import Accuracy
              from hapi.datasets import MNIST
              from hapi.vision.models import LeNet

              dynamic = True
              device = set_device(FLAGS.device)
              fluid.enable_dygraph(device) if dynamic else None
           
              train_dataset = MNIST(mode='train')
              val_dataset = MNIST(mode='test')
           
              inputs = [Input([None, 1, 28, 28], 'float32', name='image')]
              labels = [Input([None, 1], 'int64', name='label')]
           
              model = LeNet()
              optim = fluid.optimizer.Adam(
                  learning_rate=0.001, parameter_list=model.parameters())
              model.prepare(
                  optim,
                  CrossEntropy(),
                  Accuracy(topk=(1, 2)),
                  inputs=inputs,
                  labels=labels,
                  device=device)
              model.fit(train_dataset,
                        val_dataset,
                        epochs=2,
                        batch_size=64,
                        save_dir='mnist_checkpoint')

            2. An example use DataLoader, batch size and shuffle is set in
               DataLoader.

            .. code-block:: python

              from hapi.model import Model, Input, set_device
              from hapi.loss import CrossEntropy
              from hapi.metrics import Accuracy
              from hapi.datasets import MNIST
              from hapi.vision.models import LeNet

              dynamic = True
              device = set_device(FLAGS.device)
              fluid.enable_dygraph(device) if dynamic else None
           
              train_dataset = MNIST(mode='train')
              train_loader = fluid.io.DataLoader(train_dataset,
                  places=device, batch_size=64)
              val_dataset = MNIST(mode='test')
              val_loader = fluid.io.DataLoader(val_dataset,
                  places=device, batch_size=64)
           
              inputs = [Input([None, 1, 28, 28], 'float32', name='image')]
              labels = [Input([None, 1], 'int64', name='label')]
           
              model = LeNet()
              optim = fluid.optimizer.Adam(
                  learning_rate=0.001, parameter_list=model.parameters())
              model.prepare(
                  optim,
                  CrossEntropy(),
                  Accuracy(topk=(1, 2)),
                  inputs=inputs,
                  labels=labels,
                  device=device)
              model.fit(train_loader,
                        val_loader,
                        epochs=2,
                        save_dir='mnist_checkpoint')
        """

        assert train_data is not None, \
                "train_data must be given!"

        if isinstance(train_data, Dataset):
            train_sampler = DistributedBatchSampler(
                train_data,
                batch_size=batch_size,
                shuffle=shuffle,
                drop_last=drop_last)
            train_loader = DataLoader(
                train_data,
                batch_sampler=train_sampler,
                places=self._place,
                num_workers=num_workers,
                return_list=True)
        else:
            train_loader = train_data

        if eval_data is not None and isinstance(eval_data, Dataset):
            eval_sampler = DistributedBatchSampler(
                eval_data, batch_size=batch_size)
            eval_loader = DataLoader(
                eval_data,
                batch_sampler=eval_sampler,
                places=self._place,
                num_workers=num_workers,
                return_list=True)
        elif eval_data is not None:
            eval_loader = eval_data
        else:
            eval_loader = None

        do_eval = eval_loader is not None
        self._test_dataloader = eval_loader

        steps = self._len_data_loader(train_loader)
        cbks = config_callbacks(
            callbacks,
            model=self,
            epochs=epochs,
            steps=steps,
            log_freq=log_freq,
            save_freq=save_freq,
            save_dir=save_dir,
            verbose=verbose,
            metrics=self._metrics_name(), )

        cbks.on_begin('train')
        for epoch in range(epochs):

            loader = train_loader

            cbks.on_epoch_begin(epoch)
            logs = self._run_one_epoch(loader, cbks, 'train')
            cbks.on_epoch_end(epoch, logs)

            if do_eval and epoch % eval_freq == 0:
                loader = eval_loader

                eval_steps = self._len_data_loader(loader)
                cbks.on_begin('eval', {
                    'steps': eval_steps,
                    'metrics_name': self._metrics_name()
                })

                logs = self._run_one_epoch(loader, cbks, 'eval')

                cbks.on_end('eval', logs)

        cbks.on_end('train', logs)
        self._test_dataloader = None

    def evaluate(
            self,
            eval_data,
            batch_size=1,
            log_freq=10,
            verbose=2,
            num_workers=0,
            callbacks=None, ):
        """
<<<<<<< HEAD
=======
        Evaluate the loss and metrics of the model on input dataset.

>>>>>>> 08295d55
        Args:
            eval_data (Dataset|DataLoader): An iterable data loader is used for
                evaluation. An instance of paddle.io.Dataset or 
                paddle.io.Dataloader is recomended.
            batch_size (int): Integer number. The batch size of train_data
                and eval_data.  When eval_data is the instance of Dataloader,
                this argument will be ignored. Default: 1.
            log_freq (int): The frequency, in number of steps, the eval logs
                are printed. Default: 10.
            verbose (int): The verbosity mode, should be 0, 1, or 2. 0 = silent,
                1 = progress bar, 2 = one line per epoch. Default: 2.
            num_workers (int): The number of subprocess to load data,
                0 for no subprocess used and loading data in main process. When
                train_data and eval_data are both the instance of Dataloader,
                this parameter will be ignored. Default: 0.
            callbacks (Callback|None): A list of `Callback` instances to apply
                during training. If None, `ProgBarLogger` and `ModelCheckpoint`
                are automatically inserted. Default: None.
        Returns:
<<<<<<< HEAD
            dict: Result of metric.
=======
            dict: Result of metric. The key is the names of Metric,
                value is a scalar or numpy.array.
        """
>>>>>>> 08295d55

        Examples:
        .. code-block:: python

            # declarative mode
            import numpy as np
            from hapi.metrics import Accuracy
            from hapi.datasets import MNIST
            from hapi.vision.transforms import Compose,Resize
            from hapi.vision.models import LeNet
            from hapi.model import Input, set_device

            
            class MnistDataset(MNIST):
                def __init__(self, mode, return_label=True):
                    super(MnistDataset, self).__init__(mode=mode)
                    self.return_label = return_label

                def __getitem__(self, idx):
                    img = np.reshape(self.images[idx], [1, 28, 28])
                    if self.return_label:
                        return img, np.array(self.labels[idx]).astype('int64')
                    return img,

                def __len__(self):
                    return len(self.images)

            inputs = [Input([-1, 1, 28, 28], 'float32', name='image')]
            labels = [Input([None, 1], 'int64', name='label')]

            val_dataset = MnistDataset(mode='test')

            model = LeNet()
            model.prepare(metrics=Accuracy(), inputs=inputs, labels=labels)

            result = model.evaluate(val_dataset, batch_size=64)
            print(result)

            # imperative mode
            import paddle.fluid.dygraph as dg
            place = set_device('cpu')
            with dg.guard(place) as g:
                model = LeNet()
                model.prepare(metrics=Accuracy(), inputs=inputs, labels=labels)

                result = model.evaluate(val_dataset, batch_size=64)
                print(result)
                
        """

        if eval_data is not None and isinstance(eval_data, Dataset):
            eval_sampler = DistributedBatchSampler(
                eval_data, batch_size=batch_size)
            eval_loader = DataLoader(
                eval_data,
                batch_sampler=eval_sampler,
                places=self._place,
                num_workers=num_workers,
                return_list=True)
        else:
            eval_loader = eval_data

        self._test_dataloader = eval_loader

        cbks = config_callbacks(
            callbacks,
            model=self,
            log_freq=log_freq,
            verbose=verbose,
            metrics=self._metrics_name(), )

        loader = eval_loader

        eval_steps = self._len_data_loader(loader)
        cbks.on_begin('eval', {
            'steps': eval_steps,
            'metrics_name': self._metrics_name()
        })

        logs = self._run_one_epoch(loader, cbks, 'eval')

        cbks.on_end('eval', logs)

        self._test_dataloader = None

        eval_result = {}
        for k in self._metrics_name():
            eval_result[k] = logs[k]

        return eval_result

    def predict(self,
                test_data,
                batch_size=1,
                num_workers=0,
                stack_outputs=False,
                callbacks=None):
        """
<<<<<<< HEAD
=======
        Compute the output predictions on testing data.

>>>>>>> 08295d55
        Args:
            test_data (Dataset|DataLoader): An iterable data loader is used for
                predict. An instance of paddle.io.Dataset or paddle.io.Dataloader
                is recomended.
            batch_size (int): Integer number. The batch size of train_data and eval_data.
                When train_data and eval_data are both the instance of Dataloader, this
                argument will be ignored. Default: 1.
            num_workers (int): The number of subprocess to load data, 0 for no subprocess 
                used and loading data in main process. When train_data and eval_data are
                both the instance of Dataloader, this argument will be ignored. Default: 0.
            stack_output (bool): Whether stack output field like a batch, as for an output
                filed of a sample is in shape [X, Y], test_data contains N samples, predict
                output field will be in shape [N, X, Y] if stack_output is True, and will
                be a length N list in shape [[X, Y], [X, Y], ....[X, Y]] if stack_outputs
                is False. stack_outputs as False is used for LoDTensor output situation,
                it is recommended set as True if outputs contains no LoDTensor. Default: False.
        Returns:
            list: output of models.

        Examples:
        .. code-block:: python

            # declarative mode
            import numpy as np
            from hapi.metrics import Accuracy
            from hapi.datasets import MNIST
            from hapi.vision.transforms import Compose,Resize
            from hapi.vision.models import LeNet
            from hapi.model import Input, set_device

            class MnistDataset(MNIST):
                def __init__(self, mode, return_label=True):
                    super(MnistDataset, self).__init__(mode=mode)
                    self.return_label = return_label

                def __getitem__(self, idx):
                    img = np.reshape(self.images[idx], [1, 28, 28])
                    if self.return_label:
                        return img, np.array(self.labels[idx]).astype('int64')
                    return img,

                def __len__(self):
                    return len(self.images)

            inputs = [Input([-1, 1, 28, 28], 'float32', name='image')]
            labels = [Input([None, 1], 'int64', name='label')]

            test_dataset = MnistDataset(mode='test', return_label=False)

            model = LeNet()
            model.prepare(metrics=Accuracy(), inputs=inputs, labels=labels)

            result = model.predict(test_dataset, batch_size=64)
            print(result)

            # imperative mode
            import paddle.fluid.dygraph as dg
            place = set_device('cpu')
            with dg.guard(place) as g:
                model = LeNet()
                model.prepare(metrics=Accuracy(), inputs=inputs, labels=labels)

                result = model.predict(test_dataset, batch_size=64)
                print(result)
        """

        if test_data is not None and isinstance(test_data, Dataset):
            test_sampler = DistributedBatchSampler(
                test_data, batch_size=batch_size)
            test_loader = DataLoader(
                test_data,
                batch_sampler=test_sampler,
                places=self._place,
                num_workers=num_workers,
                return_list=True)
        else:
            test_loader = test_data

        self._test_dataloader = test_loader

        loader = test_loader

        cbks = config_callbacks(callbacks, model=self, verbose=1)

        test_steps = self._len_data_loader(loader)
        logs = {'steps': test_steps}

        cbks.on_begin('test', logs)

        outputs = []

        logs, outputs = self._run_one_epoch(loader, cbks, 'test')

        outputs = list(zip(*outputs))

        # NOTE: for lod tensor output, we should not stack outputs
        # for stacking may loss its detail info
        if stack_outputs:
            outputs = [np.vstack(outs) for outs in outputs]

        self._test_dataloader = None

        cbks.on_end('test', logs)
        return outputs

    def save_inference_model(self,
                             save_dir,
                             model_filename=None,
                             params_filename=None,
                             model_only=False):
        """
        Save inference model must in static mode.

        Args:
            dirname(str): The directory path to save the inference model.
            model_filename(str|None): The name of file to save the inference
                model itself. If is set None, a default filename
                :code:`__model__` will be used.
            params_filename(str|None): The name of file to save all related
                parameters. If it is set None, parameters will be saved
                in separate files .
            model_only(bool): If True, It will save inference model only,
                and do not save parameters. Default: False.

        Returns:
            list: The fetch variables' name list
        """
        assert not fluid.in_dygraph_mode(
        ), 'Save inference model must in static mode!'

        prog = self._adapter._progs.get('test', None)
        assert prog, \
            "Model is not ready, please call `model.prepare()` first"

        infer_prog = prog.clone(for_test=True)

        input_names = [v.name for v in self._adapter._input_vars['test']]
        endpoints = self._adapter._endpoints['test']['output']

        return fluid.io.save_inference_model(
            save_dir,
            input_names,
            endpoints,
            self._adapter._executor,
            main_program=infer_prog,
            model_filename=model_filename,
            params_filename=params_filename,
            program_only=model_only)

    def _run_one_epoch(self, data_loader, callbacks, mode, logs={}):
        outputs = []
        for step, data in enumerate(data_loader):
            # data might come from different types of data_loader and have
            # different format, as following:
            # 1. DataLoader in static graph:
            #    [[input1, input2, ..., label1, lable2, ...]]
            # 2. DataLoader in dygraph
            #    [input1, input2, ..., label1, lable2, ...]
            # 3. custumed iterator yield concated inputs and labels:
            #   [input1, input2, ..., label1, lable2, ...]
            # 4. custumed iterator yield seperated inputs and labels:
            #   ([input1, input2, ...], [label1, lable2, ...])
            # To handle all of these, flatten (nested) list to list.
            data = flatten(data)
            # LoDTensor.shape is callable, where LoDTensor comes from
            # DataLoader in static graph
            batch_size = data[0].shape()[0] if callable(data[
                0].shape) else data[0].shape[0]

            callbacks.on_batch_begin(mode, step, logs)

            if mode != 'test':
                outs = getattr(self, mode + '_batch')(data[:len(self._inputs)],
                                                      data[len(self._inputs):])
                # losses
                loss = outs[0] if self._metrics else outs
                metrics = [[l[0] for l in loss]]

                # metrics
                for metric in self._metrics:
                    res = metric.accumulate()
                    metrics.extend(to_list(res))

                assert len(self._metrics_name()) == len(metrics)
                for k, v in zip(self._metrics_name(), metrics):
                    logs[k] = v
            else:
                outs = getattr(self, mode + '_batch')(data)
                outputs.append(outs)

            logs['step'] = step
            if mode == 'train' or self._adapter._merge_count.get(
                    mode + '_batch', 0) <= 0:
                logs['batch_size'] = batch_size * ParallelEnv().nranks
            else:
                logs['batch_size'] = self._adapter._merge_count[mode +
                                                                '_batch']

            callbacks.on_batch_end(mode, step, logs)
        self._reset_metrics()

        if mode == 'test':
            return logs, outputs
        return logs

    def _reset_metrics(self):
        for metric in self._metrics:
            metric.reset()

    def _metrics_name(self):
        metrics_name = ['loss']
        for m in self._metrics:
            metrics_name.extend(to_list(m.name()))
        return metrics_name

    def _len_data_loader(self, data_loader):
        try:
            steps = len(data_loader)
        except Exception:
            steps = None
        return steps<|MERGE_RESOLUTION|>--- conflicted
+++ resolved
@@ -1129,12 +1129,9 @@
             num_workers=0,
             callbacks=None, ):
         """
-<<<<<<< HEAD
-=======
         Trains the model for a fixed number of epochs. If `eval_data` is set,
         evaluation will be done at the end of each epoch.
 
->>>>>>> 08295d55
         Args:
             train_data (Dataset|DataLoader): An iterable data loader is used for 
                 train. An instance of paddle paddle.io.Dataset or 
@@ -1337,11 +1334,8 @@
             num_workers=0,
             callbacks=None, ):
         """
-<<<<<<< HEAD
-=======
         Evaluate the loss and metrics of the model on input dataset.
 
->>>>>>> 08295d55
         Args:
             eval_data (Dataset|DataLoader): An iterable data loader is used for
                 evaluation. An instance of paddle.io.Dataset or 
@@ -1361,13 +1355,8 @@
                 during training. If None, `ProgBarLogger` and `ModelCheckpoint`
                 are automatically inserted. Default: None.
         Returns:
-<<<<<<< HEAD
-            dict: Result of metric.
-=======
             dict: Result of metric. The key is the names of Metric,
                 value is a scalar or numpy.array.
-        """
->>>>>>> 08295d55
 
         Examples:
         .. code-block:: python
@@ -1380,25 +1369,11 @@
             from hapi.vision.models import LeNet
             from hapi.model import Input, set_device
 
-            
-            class MnistDataset(MNIST):
-                def __init__(self, mode, return_label=True):
-                    super(MnistDataset, self).__init__(mode=mode)
-                    self.return_label = return_label
-
-                def __getitem__(self, idx):
-                    img = np.reshape(self.images[idx], [1, 28, 28])
-                    if self.return_label:
-                        return img, np.array(self.labels[idx]).astype('int64')
-                    return img,
-
-                def __len__(self):
-                    return len(self.images)
 
             inputs = [Input([-1, 1, 28, 28], 'float32', name='image')]
             labels = [Input([None, 1], 'int64', name='label')]
 
-            val_dataset = MnistDataset(mode='test')
+            val_dataset = MNIST(mode='test')
 
             model = LeNet()
             model.prepare(metrics=Accuracy(), inputs=inputs, labels=labels)
@@ -1466,11 +1441,8 @@
                 stack_outputs=False,
                 callbacks=None):
         """
-<<<<<<< HEAD
-=======
         Compute the output predictions on testing data.
 
->>>>>>> 08295d55
         Args:
             test_data (Dataset|DataLoader): An iterable data loader is used for
                 predict. An instance of paddle.io.Dataset or paddle.io.Dataloader
@@ -1516,12 +1488,11 @@
                     return len(self.images)
 
             inputs = [Input([-1, 1, 28, 28], 'float32', name='image')]
-            labels = [Input([None, 1], 'int64', name='label')]
 
             test_dataset = MnistDataset(mode='test', return_label=False)
 
             model = LeNet()
-            model.prepare(metrics=Accuracy(), inputs=inputs, labels=labels)
+            model.prepare(inputs=inputs)
 
             result = model.predict(test_dataset, batch_size=64)
             print(result)
@@ -1531,7 +1502,7 @@
             place = set_device('cpu')
             with dg.guard(place) as g:
                 model = LeNet()
-                model.prepare(metrics=Accuracy(), inputs=inputs, labels=labels)
+                model.prepare(inputs=inputs)
 
                 result = model.predict(test_dataset, batch_size=64)
                 print(result)
