# Copyright (c) 2019 PaddlePaddle Authors. All Rights Reserved.
#
# Licensed under the Apache License, Version 2.0 (the "License");
# you may not use this file except in compliance with the License.
# You may obtain a copy of the License at
#
#     http://www.apache.org/licenses/LICENSE-2.0
#
# Unless required by applicable law or agreed to in writing, software
# distributed under the License is distributed on an "AS IS" BASIS,
# WITHOUT WARRANTIES OR CONDITIONS OF ANY KIND, either express or implied.
# See the License for the specific language governing permissions and
# limitations under the License.

from __future__ import absolute_import

import inspect
import os
import pickle
from collections import OrderedDict

import numpy as np

from paddle import fluid
from paddle.fluid.framework import in_dygraph_mode, Variable
from paddle.fluid.executor import global_scope
from paddle.fluid.io import is_belong_to_optimizer
from paddle.fluid.dygraph.base import to_variable

__all__ = ['Model', 'Loss', 'CrossEntropy', 'Input']


def to_list(value):
    if value is None:
        return value
    if isinstance(value, (list, tuple)):
        return value
    return [value]


def to_numpy(var):
    assert isinstance(var, (Variable, fluid.core.VarBase)), "not a variable"
    if isinstance(var, fluid.core.VarBase):
        return var.numpy()
    t = global_scope().find_var(var.name).get_tensor()
    return np.array(t)


def extract_args(func):
    if hasattr(inspect, 'getfullargspec'):
        return inspect.getfullargspec(func)[0]
    else:
        return inspect.getargspec(func)[0]


class Input(fluid.dygraph.Layer):
    def __init__(self, shape=None, dtype=None, name=None):
        self.shape = shape
        self.dtype = dtype
        self.name = name

    def forward(self):
        return fluid.data(self.name, shape=self.shape, dtype=self.dtype)


class Loss(object):
    def __init__(self, average=True):
        super(Loss, self).__init__()
        self.average = average

    def forward(self, outputs, labels):
        raise NotImplementedError()

    def __call__(self, outputs, labels):
        labels = to_list(labels)
        if in_dygraph_mode():
            labels = [to_variable(l) for l in labels]
        losses = to_list(self.forward(to_list(outputs), labels))
        if self.average:
            losses = [fluid.layers.reduce_mean(l) for l in losses]
        else:
            losses = [fluid.layers.reduce_sum(l) for l in losses]
        return losses


class CrossEntropy(Loss):
    def __init__(self, average=True):
        super(CrossEntropy, self).__init__()

    def forward(self, outputs, labels):
        return [
            fluid.layers.cross_entropy(o, l) for o, l in zip(outputs, labels)
        ]


class StaticGraphAdapter(object):
    def __init__(self, model):
        super(StaticGraphAdapter, self).__init__()
        self.model = model
        # with `_build_once` gone, parameters are now created in `__init__`
        # so we need to keep track of the parameters already created
        self._startup_prog = fluid.default_startup_program()
        self._orig_prog = fluid.default_main_program()

        self._label_vars = {}  # label variables
        self._input_vars = {}  # label variables
        self._endpoints = {}
        self._loss_endpoint = None
        self._executor = None
        self._progs = {}
        self._compiled_progs = {}

    @property
    def mode(self):
        return self.model.mode

    @mode.setter
    def mode(self, value):
        self.model.mode = value

    def train(self, inputs, labels=None):
        assert self.model._optimizer, \
            "model not ready, please call `model.prepare()` first"
        self.mode = 'train'
        return self._run(inputs, labels)

    def eval(self, inputs, labels=None):
        self.mode = 'eval'
        return self._run(inputs, labels)

    def test(self, inputs):
        self.mode = 'test'
        return self._run(inputs, None)

    def parameters(self, *args, **kwargs):
        return None

    def save(self, path):
        def _save(state, path):
            if not state:
                return
            state = {
                k: to_numpy(v) if isinstance(v, Variable) else v
                for k, v in state.items()
            }
            with open(path, 'wb') as f:
                pickle.dump(state, f)

        base = os.path.basename(path)
        assert base != "", "path should be of 'dirname/filename' format"
        dir_name = os.path.dirname(path)
        if dir_name and not os.path.exists(dir_name):
            os.makedirs(dir_name)
        param_path = path + ".pdparams"
        _save(self.model.state_dict(), param_path)
        prog = self._progs.get('train', None)
        if prog is None or self.model._optimizer is None:
            return
        # XXX `optimizer.state_dict()` only work in dygraph mode
        optim_path = path + ".pdopt"
        optim = {
            p.name: p
            for p in filter(is_belong_to_optimizer, prog.list_vars())
        }
        if not optim:
            return

        _save(optim, optim_path)

    def load(self, path):
        def _load(path):
            if not os.path.exists(path):
                return
            with open(path, 'rb') as f:
                return pickle.load(f)

        param_path = path + ".pdparams"
        param_state = _load(param_path)
        assert param_state, "failed to load parameters, please check path"

        if self._executor is None:
            executor = fluid.Executor(fluid.CPUPlace())._default_executor
        else:
            executor = self._executor._default_executor

        fluid.core._create_loaded_parameter(
            list(self.model.state_dict().values()), global_scope(), executor)

        for key, var in self.model.state_dict().items():
            assert key in param_state, \
                "parameter [{}] is not found in model file [{}]".format(
                    key, param_path)
            self._set_var(var, param_state[key])

        # FIXME what if a different optimizer is used?
        if not self.model._optimizer:
            return
        optim_path = path + ".pdopt"
        optim_state = _load(optim_path)
        if optim_state is None:
            return

<<<<<<< HEAD
        assert self._executor
        self._load_optimizer(optim_state)
=======
        if self._executor is not None:
            self._load_optimizer(optim_state)
        else:
            self._lazy_load_optimizer = optim_state
>>>>>>> 1a2d3b5f

    def _load_optimizer(self, state):
        prog = self._progs.get('train', None)
        optim = list(filter(is_belong_to_optimizer, prog.list_vars()))
        if not optim:
            return

        fluid.core._create_loaded_parameter(optim,
                                            global_scope(),
                                            self._executor._default_executor)

        converted_state = dict(state)
        for var in optim:
            if var.name in ["@LR_DECAY_COUNTER@", "global_step"]:
                # When using learning rate scheduler, dygraph would name the
                # global step var as "global_step" to save, while static-graph
                # would has a state var named as "@LR_DECAY_COUNTER@".
                # NOTE: dygraph saved global_step is 1 larger than that in
                # static-graph, since the time of global_step to increase is
                # different.
                state_val = (
                    np.array(converted_state.pop("global_step")) - 1
                ) if "global_step" in converted_state else converted_state.pop(
                    "@LR_DECAY_COUNTER@", None)
                if state_val is not None:
                    converted_state[var.name] = state_val
            elif var.name.startswith("learning_rate_"):
                # When using static learning rate, static-graph would make it
                # a persistable var named 'unique_name.generate("learning_rate")',
                # However, dygraph wouldn't save it.
                if var.name not in state: continue
            else:
                # moment and other accumulators
                if var.name not in converted_state:
                    # try to convert from dygraph name
                    opt_name = self.model._optimizer._name
                    opt_cls_name = self.model._optimizer.__class__.__name__
                    opt_unq_name = None
                    for name in self.model._optimizer._accumulators.keys():
                        accum_name = name if opt_name is None else name[
                            len(opt_name) + 1:]
                        for param_name, state_var in self.model._optimizer._accumulators[
                                name].items():
                            if opt_unq_name is None:
                                # can not infer out the exact unique(opt_name),
                                # thus try to extract rather than generate
                                for state_key in sorted(state.keys(),
                                                        key=lambda x: len(x),
                                                        reverse=True):
                                    prefix = param_name + "_" + (
                                        opt_cls_name if opt_name is None else
                                        opt_name) + "_"
                                    if state_key.startswith(prefix):
                                        prefix_offset = state_key[len(
                                            prefix):].find("_") + len(prefix)
                                        opt_unq_name = state_key[len(
                                            param_name + "_"):prefix_offset]
                                        # TODO: assert
                                        # assert opt_unq_name is None
                            # gen(param.name + "_" + gen(opt_name) + "_" + accum_name)
                            # always end with "_0" since the unique optimizer._name
                            dy_state_name = (param_name + "_" + opt_unq_name +
                                             "_" + accum_name + "_0")
                            converted_state[
                                state_var.name] = converted_state.pop(
                                    dy_state_name)

            assert var.name in converted_state, \
                "variable [{}] is not in optimizer state file".format(var.name)
            self._set_var(var, converted_state[var.name])

    def _set_var(self, var, ndarray):
        t = global_scope().find_var(var.name).get_tensor()
        p = t._place()
        if p.is_cpu_place():
            place = fluid.CPUPlace()
        elif p.is_cuda_pinned_place():
            place = fluid.CUDAPinnedPlace()
        else:
            p = fluid.core.Place()
            p.set_place(t._place())
            place = fluid.CUDAPlace(p.gpu_device_id())

        t.set(ndarray, place)

    def _run(self, inputs, labels=None, device='CPU'):
        compiled_prog = self.prepare()

        inputs = to_list(inputs)
        if labels is not None:
            labels = to_list(labels)
        assert len(inputs) == len(self._input_vars[self.mode]), \
            "number of inputs" \
            + " does not match number of arguments of `forward` method"

        feed = {}
        input_names = [v.name for v in self._input_vars[self.mode]]
        for idx, n in enumerate(input_names):
            # train and test may take different arguments
            if inputs[idx] is not None:
                feed[n] = inputs[idx]
        if labels is not None:
            for idx, v in enumerate(self._label_vars[self.mode]):
                feed[v.name] = labels[idx]

        endpoints = self._endpoints[self.mode]
        fetch_list = endpoints['output']
        if 'loss' in endpoints:
            fetch_list = endpoints['output'] + endpoints['loss']
        num_output = len(endpoints['output'])
        out = self._executor.run(compiled_prog,
                                 feed=feed,
                                 fetch_list=fetch_list)
        if self.mode == 'test':
            return out[:num_output]
        else:
            return out[:num_output], out[num_output:]

    def _get_loss(self, outputs):
        assert self.model._loss_function
        label_vars = [k.forward() for k in to_list(self.model._labels)]
        self._label_vars[self.mode] = label_vars
        losses = self.model._loss_function(outputs, label_vars)
        return losses

    def _make_program(self, inputs):
        prog = self._orig_prog.clone()
        # change inputs to the same var in cloned program
        inputs = fluid.layers.utils.map_structure(
            lambda var: prog.global_block().var(var.name), inputs)
        # NOTE: When defining learning rate scheduling in static-graph, ops to
        # increase the global step var and calculate learning rate would be
        # prepended into _orig_prog. test program maked by `_orig_prog.clone`
        # also would include these ops. Thus must prune these ops in test
        # program, otherwise the global step would be changed in test.
        if self.mode != 'train':
            for op in list(prog.global_block().ops):
                prog.global_block()._remove_op(0)
        if self.mode == 'train' and self.model._optimizer._learning_rate_map:
            # HACK workaround learning rate map issue
            lr_var = self.model._optimizer._learning_rate_map[self._orig_prog]
            self.model._optimizer._learning_rate_map[prog] = lr_var
        losses = []
        with fluid.program_guard(prog, self._startup_prog):
            outputs = to_list(self.model.forward(*inputs))
            if self.mode != 'test':
                losses = self._get_loss(outputs)
                if self.mode == 'train' and self.model._optimizer:
                    self._loss_endpoint = fluid.layers.sum(losses)
                    self.model._optimizer.minimize(self._loss_endpoint)
        if self.mode != 'train':  # clone again to put it in test mode
            prog = prog.clone(for_test=True)
        self._progs[self.mode] = prog
        self._endpoints[self.mode] = {
            "output": outputs,
            "loss": losses
        } if self.model._loss_function else {
            'output': outputs
        }

    def prepare(self):
        compiled_prog = self._compiled_progs.get(self.mode, None)
        if compiled_prog is not None:
            return compiled_prog

        if isinstance(self.model._inputs, dict):
            ins = [self.model._inputs[n] \
                for n in extract_args(self.model.forward) if n != 'self']
        else:
            ins = self.model._inputs
        self._input_vars[self.mode] = [k.forward() for k in to_list(ins)]
        self._make_program(self._input_vars[self.mode])
        return self._compile_and_initialize(self._progs[self.mode])

    def _compile_and_initialize(self, prog):
        compiled_prog = self._compiled_progs.get(self.mode, None)
        if compiled_prog is not None:
            return compiled_prog

        device = self.model._device
        device_ids = self.model._device_ids

        if device.lower() == 'gpu':
            places = fluid.cuda_places(device_ids)
        else:
            places = fluid.cpu_places(len(device_ids) if device_ids else None)

        # XXX *ALL WEIGHTS* should be initialized upon model construction
        # even if `forward()` may run different code path for different mode
        # therefore startup program only needs to run once
        if self._executor is None:
            self._executor = fluid.Executor(places[0])
            # XXX incremental initialization
            uninitialized = []
            for var_py in self._startup_prog.list_vars():
                var = fluid.global_scope().find_var(var_py.name)
                if var and var.get_tensor()._is_initialized():
                    continue
                uninitialized.append(var_py)
            if uninitialized:
                startup_prog = self._startup_prog._prune(uninitialized)
                self._executor.run(startup_prog)

        compiled_prog = fluid.CompiledProgram(prog)
        if len(places) > 1:
            loss_name = None
            if self.mode == 'train' and self._loss_endpoint is not None:
                loss_name = self._loss_endpoint.name

            share_vars_from = None
            if self.mode == 'eval' and 'train' in self._compiled_progs:
                share_vars_from = self._compiled_progs['train']
            # HACK invalidate eval program if is compiled before train program
            # quite hackish, OTOH, it is generally uncommon that the eval
            # program will be run before the train program
            if self.mode == 'train' and 'eval' in self._compiled_progs:
                del self._compiled_progs['eval']
            compiled_prog = compiled_prog.with_data_parallel(
                loss_name=loss_name,
                places=places,
                share_vars_from=share_vars_from)
        self._compiled_progs[self.mode] = compiled_prog
        return compiled_prog


class DynamicGraphAdapter(object):
    def __init__(self, model):
        super(DynamicGraphAdapter, self).__init__()
        self.model = model

    @property
    def mode(self):
        return self.model.mode

    @mode.setter
    def mode(self, value):
        self.model.mode = value

    # TODO multi device in dygraph mode not implemented at present time
    def train(self, inputs, labels=None):
        assert self.model._optimizer, \
            "model not ready, please call `model.prepare()` first"
        super(Model, self.model).train()
        self.mode = 'train'
        inputs = to_list(inputs)
        if labels is not None:
            labels = to_list(labels)
        outputs = self.model.forward(*[to_variable(x) for x in inputs])
        losses = self._get_loss(outputs, labels)
        final_loss = fluid.layers.sum(losses)
        final_loss.backward()
        self.model._optimizer.minimize(final_loss)
        self.model.clear_gradients()
        return [to_numpy(o) for o in to_list(outputs)], \
            [to_numpy(l) for l in losses]

    def eval(self, inputs, labels=None):
        super(Model, self.model).eval()
        self.mode = 'eval'
        inputs = to_list(inputs)
        if labels is not None:
            labels = to_list(labels)
        outputs = self.model.forward(*[to_variable(x) for x in inputs])
        losses = self._get_loss(outputs, labels)
        return [to_numpy(o) for o in to_list(outputs)], \
            [to_numpy(l) for l in losses]

    def test(self, inputs):
        super(Model, self.model).eval()
        self.mode = 'test'
        inputs = [to_variable(x) for x in to_list(inputs)]
        outputs = self.model.forward(*inputs)
        return [to_numpy(o) for o in to_list(outputs)]

    def _get_loss(self, outputs, labels):
        assert self.model._loss_function
        return self.model._loss_function(outputs, labels)

    def parameters(self, *args, **kwargs):
        return super(Model, self.model).parameters(*args, **kwargs)

    def save(self, path):
        params = self.model.state_dict()
        fluid.save_dygraph(params, path)
        if self.model._optimizer is None:
            return
        if self.model._optimizer.state_dict():
            optim = self.model._optimizer.state_dict()
            fluid.save_dygraph(optim, path)

    def load(self, path):
        params, optim = fluid.load_dygraph(path)
        self.model.set_dict(params)
        if self.model._optimizer is None or optim is None:
            return

        # If optimizer performs set_dict when state vars haven't been created,
        # which would happen when set_dict before minimize, the state would be
        # stored in optimizer._accumulators_holder and loaded lazily.
        # To contrive this when loading from static-graph saved states, extend
        # state dict to include keys named accoring to dygraph naming rules.
        # TODO: if len(self.model._optimizer._accumulators) > 0
        converted_state = dict(optim)
        opt_unq_name = self.model._optimizer._name
        opt_cls_name = self.model._optimizer.__class__.__name__
        opt_name = opt_unq_name[:opt_unq_name.rfind("_")]  # remove suffix idx
        param_names = [param.name for param in self.model.parameters()]
        for var_name, state_var in sorted(optim.items(),
                                          key=lambda x: len(x[0]),
                                          reverse=True):
            if var_name in ["@LR_DECAY_COUNTER@", "global_step"]:
                # NOTE: dygraph saved global_step is 1 larger than that in
                # static-graph, since the time of global_step to increase is
                # different.
                if var_name == "@LR_DECAY_COUNTER@":
                    converted_state["global_step"] = np.array(
                        converted_state.pop("@LR_DECAY_COUNTER@")) + 1
            else:
                # moment and other accumulators
                # extend state dict to include promising dygraph names
                for param_name in param_names:
                    if var_name.startswith(param_name + "_" + opt_name):
                        # when init optimizer with name
                        accum_name = var_name[len(param_name + "_" + opt_name +
                                                  "_"):]
                    elif var_name.startswith(param_name +
                                             "_") and opt_name == opt_cls_name:
                        # when init optimizer without name
                        accum_name = var_name[len(param_name + "_"):]
                    else:
                        continue
                    # remove suffix idx
                    accum_name = accum_name[:accum_name.rfind("_")]
                    # state names always end with "_0" in dygraph because of the
                    # unique optimizer._name
                    dy_state_name = (param_name + "_" + opt_unq_name + "_" +
                                     accum_name + "_0")
                    converted_state[dy_state_name] = state_var

        self.model._optimizer.set_dict(converted_state)


class Model(fluid.dygraph.Layer):
    """
    FIXME: add more comments and usage
    """

    def __init__(self):
        super(Model, self).__init__(self.__class__.__name__)
        self.mode = 'train'
        self._inputs = None
        self._labels = None
        self._loss_function = None
        self._loss_weights = None
        self._loss = None
        self._optimizer = None
        self._device = None
        self._device_ids = None
        self._optimizer = None
        if in_dygraph_mode():
            self._adapter = DynamicGraphAdapter(self)
        else:
            self._adapter = StaticGraphAdapter(self)

    def train(self, *args, **kwargs):
        return self._adapter.train(*args, **kwargs)

    def eval(self, *args, **kwargs):
        return self._adapter.eval(*args, **kwargs)

    def test(self, *args, **kwargs):
        return self._adapter.test(*args, **kwargs)

    def save(self, *args, **kwargs):
        return self._adapter.save(*args, **kwargs)

    def load(self, *args, **kwargs):
        return self._adapter.load(*args, **kwargs)

    def prepare(self,
                optimizer=None,
                loss_function=None,
                inputs=None,
                labels=None,
                device=None,
                device_ids=None):
        """
        FIXME: add comments
        Args:
            optimizer (Optimizer|None): optimizer must be set in training
                and should be a Optimizer instance. It can be None in eval
                and test mode.
            loss_function (Loss|None): loss function must be set in training
                and should be a Loss instance. It can be None when there is
                no loss.
            inputs (Input|list|dict|None): inputs, entry points of network,
            inputs (Input|list|dict|None): inputs, entry points of network,
                could be a Input layer, or lits of Input layers,
                or dict (name: Input), or None. For static graph,
                inputs must be set. For dynamic graph, it could be None.
            labels (Input|list|dict|None): labels, entry points of network,
                could be a Input layer or lits of Input layers, or None.
                For static graph, if set loss_function in Model.prepare(), it
                must be set. Otherwise, it could be None.
            device (str|None): specify device type, 'CPU' or 'GPU'.
                If None, automatically select device according to
                installation package version.
            device_ids (list[int]|None): specify device index. If None,
                the available device will be obtained from the environment
                variable when the model is executed: If the GPU is used, the
                currently available device ID is obtained from the environment
                variable FLAGS_selected_gpus or CUDA_VISIBLE_DEVICES when the
                model is executed; CPU, when the model is executed,
                the currently available CPU number is obtained from the
                environment variable CPU_NUM. For example, export CPU_NUM=4,
                if the environment variable is not set, the executor will add
                the variable to the environment variable and set its value to 1.
                The default is None.
        """
        self._optimizer = optimizer
        if loss_function:
            if not isinstance(loss_function, Loss):
                raise TypeError(
                    "'loss_function' must be sub classes of 'Loss'")
        self._loss_function = loss_function
        if not in_dygraph_mode():
            if not isinstance(inputs, (list, dict, Input)):
                raise TypeError(
                    "'inputs' must be list or dict in static graph mode")
            if loss_function and not isinstance(labels, (list, Input)):
                raise TypeError("'labels' must be list in static graph mode")
        self._inputs = inputs
        self._labels = labels
        self._device = device
        if device is None:
            self._device = 'GPU' if fluid.is_compiled_with_cuda() else 'CPU'
        self._device_ids = device_ids
        if not in_dygraph_mode():
            self._adapter.prepare()

    def parameters(self, *args, **kwargs):
        return self._adapter.parameters(*args, **kwargs)<|MERGE_RESOLUTION|>--- conflicted
+++ resolved
@@ -200,15 +200,8 @@
         if optim_state is None:
             return
 
-<<<<<<< HEAD
         assert self._executor
         self._load_optimizer(optim_state)
-=======
-        if self._executor is not None:
-            self._load_optimizer(optim_state)
-        else:
-            self._lazy_load_optimizer = optim_state
->>>>>>> 1a2d3b5f
 
     def _load_optimizer(self, state):
         prog = self._progs.get('train', None)
@@ -248,16 +241,17 @@
                     opt_cls_name = self.model._optimizer.__class__.__name__
                     opt_unq_name = None
                     for name in self.model._optimizer._accumulators.keys():
-                        accum_name = name if opt_name is None else name[
-                            len(opt_name) + 1:]
+                        accum_name = name if opt_name is None else name[len(
+                            opt_name) + 1:]
                         for param_name, state_var in self.model._optimizer._accumulators[
                                 name].items():
                             if opt_unq_name is None:
                                 # can not infer out the exact unique(opt_name),
                                 # thus try to extract rather than generate
-                                for state_key in sorted(state.keys(),
-                                                        key=lambda x: len(x),
-                                                        reverse=True):
+                                for state_key in sorted(
+                                        state.keys(),
+                                        key=lambda x: len(x),
+                                        reverse=True):
                                     prefix = param_name + "_" + (
                                         opt_cls_name if opt_name is None else
                                         opt_name) + "_"
@@ -268,8 +262,8 @@
                                             param_name + "_"):prefix_offset]
                                         # TODO: assert
                                         # assert opt_unq_name is None
-                            # gen(param.name + "_" + gen(opt_name) + "_" + accum_name)
-                            # always end with "_0" since the unique optimizer._name
+                                    # gen(param.name + "_" + gen(opt_name) + "_" + accum_name)
+                                    # always end with "_0" since the unique optimizer._name
                             dy_state_name = (param_name + "_" + opt_unq_name +
                                              "_" + accum_name + "_0")
                             converted_state[
@@ -516,9 +510,8 @@
         opt_cls_name = self.model._optimizer.__class__.__name__
         opt_name = opt_unq_name[:opt_unq_name.rfind("_")]  # remove suffix idx
         param_names = [param.name for param in self.model.parameters()]
-        for var_name, state_var in sorted(optim.items(),
-                                          key=lambda x: len(x[0]),
-                                          reverse=True):
+        for var_name, state_var in sorted(
+                optim.items(), key=lambda x: len(x[0]), reverse=True):
             if var_name in ["@LR_DECAY_COUNTER@", "global_step"]:
                 # NOTE: dygraph saved global_step is 1 larger than that in
                 # static-graph, since the time of global_step to increase is
