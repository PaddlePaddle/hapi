--- conflicted
+++ resolved
@@ -347,7 +347,8 @@
         metrics = []
         for metric, state in zip(self.model._metrics, metric_states):
             # cut off padding size
-            if self.mode != 'train' and self.model._test_dataloader is not None and self._nranks > 1:
+            if self.mode != 'train' and self.model._test_dataloader is not None \
+                                    and self._nranks > 1:
                 total_size = len(self.model._test_dataloader.dataset)
                 samples = state[0].shape[0]
                 current_count = self._merge_count.get(self.mode, 0)
@@ -411,7 +412,8 @@
                         dist_strategy = DistributedStrategy()
                         dist_strategy.mode = "collective"
                         dist_strategy.collective_mode = "grad_allreduce"
-                        self.model._optimizer = fleet.distributed_optimizer(self.model._optimizer, strategy=dist_strategy)
+                        self.model._optimizer = fleet.distributed_optimizer(self.model._optimizer, 
+                                                                            strategy=dist_strategy)
                         
                     self.model._optimizer.minimize(self._loss_endpoint)
             if self._nranks > 1 and mode != 'train' and self.model._test_dataloader is not None:
@@ -463,7 +465,8 @@
             uninitialized = []
             for var_py in self._startup_prog.list_vars():
                 var = fluid.global_scope().find_var(var_py.name)
-                if not var_py.name.startswith('nccl_id') and var and var.get_tensor()._is_initialized():
+                if not var_py.name.startswith('nccl_id') and var and \
+                    var.get_tensor()._is_initialized():
                     continue
 
                 uninitialized.append(var_py)
@@ -513,7 +516,6 @@
         inputs = to_list(inputs)
         if labels is not None:
             labels = [to_variable(l) for l in to_list(labels)]
-<<<<<<< HEAD
         if self._nranks > 1:
             outputs = self.ddp_model.forward(*[to_variable(x) for x in inputs])
             losses = self.model._loss_function(outputs, labels)
@@ -526,43 +528,23 @@
             losses = self.model._loss_function(outputs, labels)
             final_loss = fluid.layers.sum(losses)
             final_loss.backward()
-=======
-        outputs = to_list(
-            self.model.forward(* [to_variable(x) for x in inputs]))
-        losses = self.model._loss_function(outputs, labels)
-        final_loss = fluid.layers.sum(losses)
-        final_loss.backward()
->>>>>>> 3da16763
         self.model._optimizer.minimize(final_loss)
         self.model.clear_gradients()
         metrics = []
         for metric in self.model._metrics:
-<<<<<<< HEAD
             metric_outs = metric.add_metric_op(to_list(outputs), to_list(labels))
             m = metric.update(*[to_numpy(m) for m in to_list(metric_outs)])
-=======
-            metric_outs = metric.add_metric_op(outputs, to_list(labels))
-            m = metric.update(* [to_numpy(m) for m in to_list(metric_outs)])
->>>>>>> 3da16763
             metrics.append(m)
         return ([to_numpy(l) for l in losses], metrics) \
                 if len(metrics) > 0 else [to_numpy(l) for l in losses]
 
-    def eval(self, inputs, labels, device='CPU', device_ids=None):
-        assert self.model._loss_function, \
-            "model not ready, please call `model.prepare()` first"
+    def eval(self, inputs, labels=None):
         super(Model, self.model).eval()
         self.mode = 'eval'
         inputs = to_list(inputs)
         if labels is not None:
             labels = [to_variable(l) for l in to_list(labels)]
-<<<<<<< HEAD
         outputs = self.model.forward(*[to_variable(x) for x in inputs])
-=======
-        outputs = to_list(
-            self.model.forward(* [to_variable(x) for x in inputs]))
-
->>>>>>> 3da16763
         if self.model._loss_function:
             losses = self.model._loss_function(outputs, labels)
         else:
@@ -572,7 +554,6 @@
             labels = [distributed._all_gather(l, self._nranks) for l in labels]
         metrics = []
         for metric in self.model._metrics:
-<<<<<<< HEAD
             # cut off padding value.
             if self.model._test_dataloader is not None and self._nranks > 1:
                 total_size = len(self.model._test_dataloader.dataset)
@@ -587,10 +568,6 @@
 
             metric_outs = metric.add_metric_op(to_list(outputs), labels)
             m = metric.update(*[to_numpy(m) for m in to_list(metric_outs)])
-=======
-            metric_outs = metric.add_metric_op(outputs, labels)
-            m = metric.update(* [to_numpy(m) for m in to_list(metric_outs)])
->>>>>>> 3da16763
             metrics.append(m)
 
         # To be consistent with static graph
@@ -688,13 +665,10 @@
         self._optimizer = None
         self._device = None
         self._device_ids = None
-<<<<<<< HEAD
         self._optimizer = None
         self._distributed_sampler = None
         self._test_dataloader = None
 
-=======
->>>>>>> 3da16763
         if in_dygraph_mode():
             self._adapter = DynamicGraphAdapter(self)
         else:
