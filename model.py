--- conflicted
+++ resolved
@@ -28,13 +28,10 @@
 from paddle.fluid.io import is_belong_to_optimizer
 from paddle.fluid.dygraph.base import to_variable
 
-<<<<<<< HEAD
 from paddle.fluid.incubate.fleet.collective import fleet, DistributedStrategy
 import paddle.fluid.incubate.fleet.base.role_maker as role_maker
 import distributed
 
-=======
->>>>>>> b7674284
 from metrics import Metric
 from callbacks import config_callbacks
 
@@ -413,13 +410,7 @@
             if mode != 'test':
                 if self.model._loss_function:
                     losses = self.model._loss_function(outputs, labels)
-<<<<<<< HEAD
                     
-=======
-                    for metric in self.model._metrics:
-                        metrics.append(
-                            to_list(metric.add_metric_op(outputs, labels)))
->>>>>>> b7674284
                 if mode == 'train' and self.model._optimizer:
                     self._loss_endpoint = fluid.layers.sum(losses)
                     if self._nranks > 1:
@@ -528,7 +519,6 @@
         inputs = to_list(inputs)
         if labels is not None:
             labels = [to_variable(l) for l in to_list(labels)]
-<<<<<<< HEAD
         if self._nranks > 1:
             outputs = self.ddp_model.forward(*[to_variable(x) for x in inputs])
             losses = self.model._loss_function(outputs, labels)
@@ -541,13 +531,6 @@
             losses = self.model._loss_function(outputs, labels)
             final_loss = fluid.layers.sum(losses)
             final_loss.backward()
-=======
-        outputs = to_list(
-            self.model.forward(*[to_variable(x) for x in inputs]))
-        losses = self.model._loss_function(outputs, labels)
-        final_loss = fluid.layers.sum(losses)
-        final_loss.backward()
->>>>>>> b7674284
         self.model._optimizer.minimize(final_loss)
         self.model.clear_gradients()
         metrics = []
@@ -566,22 +549,14 @@
         inputs = to_list(inputs)
         if labels is not None:
             labels = [to_variable(l) for l in to_list(labels)]
-<<<<<<< HEAD
         outputs = self.model.forward(*[to_variable(x) for x in inputs])
-        losses = self.model._loss_function(outputs, labels)
-        if self._nranks > 1:
-            outputs = [distributed._all_gather(o, self._nranks) for o in to_list(outputs)]
-            labels = [distributed._all_gather(l, self._nranks) for l in labels]
-=======
-        outputs = to_list(
-            self.model.forward(*[to_variable(x) for x in inputs]))
-
         if self.model._loss_function:
             losses = self.model._loss_function(outputs, labels)
         else:
             losses = []
-
->>>>>>> b7674284
+        if self._nranks > 1:
+            outputs = [distributed._all_gather(o, self._nranks) for o in to_list(outputs)]
+            labels = [distributed._all_gather(l, self._nranks) for l in labels]
         metrics = []
         for metric in self.model._metrics:
             # cut off padding value.
