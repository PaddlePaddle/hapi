--- conflicted
+++ resolved
@@ -17,12 +17,7 @@
 import inspect
 import os
 import pickle
-<<<<<<< HEAD
 import six
-from collections import OrderedDict
-
-=======
->>>>>>> b7674284
 import numpy as np
 from collections import Iterable
 from collections import OrderedDict
@@ -486,11 +481,7 @@
         if labels is not None:
             labels = [to_variable(l) for l in to_list(labels)]
         outputs = to_list(
-<<<<<<< HEAD
             self.model.forward(* [to_variable(x) for x in inputs]))
-=======
-            self.model.forward(*[to_variable(x) for x in inputs]))
->>>>>>> b7674284
         losses = self.model._loss_function(outputs, labels)
         final_loss = fluid.layers.sum(losses)
         final_loss.backward()
@@ -511,11 +502,7 @@
         if labels is not None:
             labels = [to_variable(l) for l in to_list(labels)]
         outputs = to_list(
-<<<<<<< HEAD
             self.model.forward(* [to_variable(x) for x in inputs]))
-=======
-            self.model.forward(*[to_variable(x) for x in inputs]))
->>>>>>> b7674284
 
         if self.model._loss_function:
             losses = self.model._loss_function(outputs, labels)
