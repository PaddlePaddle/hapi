--- conflicted
+++ resolved
@@ -21,7 +21,7 @@
 import six
 import warnings
 
-from collections import Iterable, OrderedDict
+from collections import Iterable
 from paddle import fluid
 from paddle.fluid.framework import in_dygraph_mode, Variable
 from paddle.fluid.executor import global_scope
@@ -32,13 +32,12 @@
 from paddle.fluid.incubate.fleet.base import role_maker
 from paddle.fluid.io import DataLoader
 
-from distributed import DistributedBatchSampler, _all_gather
+from distributed import DistributedBatchSampler, _all_gather, prepare_distributed_context, _parallel_context_initialized
 from metrics import Metric
 from callbacks import config_callbacks
 
 __all__ = ['Model', 'Loss', 'CrossEntropy', 'Input']
 
-_parallel_context_inited = False
 
 def to_list(value):
     if value is None:
@@ -83,21 +82,6 @@
         return inspect.getargspec(func)[0]
 
 
-<<<<<<< HEAD
-=======
-def init_context(backend):
-    assert isinstance(backend, str) and backend.lower() in ['dynamic', 'static'], \
-        "Expected backend in ['dynamic', 'static'], but got {}".format(backend)
-
-    place = fluid.CUDAPlace(distributed.Env().dev_id) if \
-                distributed.Env().nranks > 1 else fluid.CUDAPlace(0)
-    distributed.prepare_distributed_context(place)
-    backend = backend.lower()
-    if backend == 'dynamic':
-        fluid.enable_dygraph(place)
-
-
->>>>>>> b1862cf7
 class Input(fluid.dygraph.Layer):
     def __init__(self, shape=None, dtype=None, name=None):
         super(Input, self).__init__()
@@ -156,13 +140,6 @@
         self._progs = {}
         self._compiled_progs = {}
 
-<<<<<<< HEAD
-        self._merge_count = {'eval_total': 0, 'test_total': 0,
-                             'eval_batch': 0, 'test_batch': 0}
-        
-        self._nranks = Env().nranks
-        self._local_rank = Env().local_rank
-=======
         self._merge_count = {
             'eval_total': 0,
             'test_total': 0,
@@ -170,9 +147,8 @@
             'test_batch': 0
         }
 
-        self._nranks = distributed.Env().nranks
-        self._local_rank = distributed.Env().local_rank
->>>>>>> b1862cf7
+        self._nranks = Env().nranks
+        self._local_rank = Env().local_rank
 
     @property
     def mode(self):
@@ -277,7 +253,8 @@
                 # When using static learning rate, static-graph would make it
                 # a persistable var named 'unique_name.generate("learning_rate")',
                 # However, dygraph wouldn't save it.
-                if var.name not in state: continue
+                if var.name not in state:
+                    continue
             else:
                 # moment and other accumulators
                 if var.name not in converted_state:
@@ -376,8 +353,8 @@
         for metric, state in zip(self.model._metrics, metric_states):
             # cut off padding size
             if self.mode != 'train' and self.model._test_dataloader is not None \
-                                    and isinstance(self.model._test_dataloader, DataLoader) \
-                                    and self._nranks > 1:
+                    and isinstance(self.model._test_dataloader, DataLoader) \
+                    and self._nranks > 1:
                 total_size = len(self.model._test_dataloader.dataset)
                 # TODO: fixme if have better way to get batch size
                 samples = state[0].shape[0]
@@ -417,7 +394,7 @@
             for op in list(prog.global_block().ops):
                 prog.global_block()._remove_op(0)
         if mode == 'train' and self.model._optimizer \
-            and self.model._optimizer._learning_rate_map:
+                and self.model._optimizer._learning_rate_map:
             # HACK workaround learning rate map issue
             lr_var = self.model._optimizer._learning_rate_map[self._orig_prog]
             self.model._optimizer._learning_rate_map[prog] = lr_var
@@ -426,8 +403,8 @@
         metrics = []
         with fluid.program_guard(prog, self._startup_prog):
             if isinstance(self.model._inputs, dict):
-                ins = [self.model._inputs[n] \
-                    for n in extract_args(self.model.forward) if n != 'self']
+                ins = [self.model._inputs[n]
+                       for n in extract_args(self.model.forward) if n != 'self']
             else:
                 ins = self.model._inputs
             lbls = self.model._labels if self.model._labels else []
@@ -440,22 +417,10 @@
                 losses = self.model._loss_function(outputs, labels)
 
             if self._nranks > 1 and mode != 'train':
-<<<<<<< HEAD
                 outputs = [_all_gather(o, self._nranks) for o in outputs]
                 if mode != 'test':
                     labels = [_all_gather(l, self._nranks) for l in labels]
-            
-=======
-                outputs = [
-                    distributed._all_gather(o, self._nranks) for o in outputs
-                ]
-                if mode != 'test':
-                    labels = [
-                        distributed._all_gather(l, self._nranks)
-                        for l in labels
-                    ]
-
->>>>>>> b1862cf7
+
             if mode != 'test':
                 for metric in self.model._metrics:
                     metrics.append(
@@ -504,14 +469,9 @@
         # therefore startup program only needs to run once
         if self._executor is None:
             if self._nranks > 1 and device.lower() == 'gpu':
-<<<<<<< HEAD
                 gpu_id = int(Env().dev_id)
-                place = fluid.CUDAPlace(gpu_id) if device.lower() == 'gpu' else fluid.CPUPlace()
-=======
-                gpu_id = int(distributed.Env().dev_id)
-                place = fluid.CUDAPlace(gpu_id) if device.lower(
-                ) == 'gpu' else fluid.CPUPlace()
->>>>>>> b1862cf7
+                place = fluid.CUDAPlace(
+                    gpu_id) if device.lower() == 'gpu' else fluid.CPUPlace()
             else:
                 place = places[0]
             self._executor = fluid.Executor(place)
@@ -520,7 +480,7 @@
             for var_py in self._startup_prog.list_vars():
                 var = fluid.global_scope().find_var(var_py.name)
                 if not var_py.name.startswith('nccl_id') and var and \
-                    var.get_tensor()._is_initialized():
+                        var.get_tensor()._is_initialized():
                     continue
 
                 uninitialized.append(var_py)
@@ -531,7 +491,7 @@
         if self._nranks < 2:
             compiled_prog = fluid.CompiledProgram(prog)
         else:
-            compiled_prog = prog  #fleet.main_program
+            compiled_prog = prog
 
         if len(places) > 1:
             loss_name = None
@@ -546,21 +506,14 @@
     def __init__(self, model):
         super(DynamicGraphAdapter, self).__init__()
         self.model = model
-<<<<<<< HEAD
         self._nranks = Env().nranks
         self._local_rank = Env().local_rank
-        self._merge_count = {'eval_total': 0, 'test_total': 0,
-                             'eval_batch': 0, 'test_batch': 0}
-=======
-        self._nranks = distributed.Env().nranks
-        self._local_rank = distributed.Env().local_rank
         self._merge_count = {
             'eval_total': 0,
             'test_total': 0,
             'eval_batch': 0,
             'test_batch': 0
         }
->>>>>>> b1862cf7
 
         if self._nranks > 1:
             stradegy = fluid.dygraph.parallel.ParallelStrategy()
@@ -568,7 +521,8 @@
             stradegy.local_rank = Env().local_rank
             stradegy.trainer_endpoints = Env().trainer_endpoints
             stradegy.current_endpoint = Env().current_endpoint
-            self.ddp_model = fluid.dygraph.parallel.DataParallel(self.model, stradegy)
+            self.ddp_model = fluid.dygraph.parallel.DataParallel(
+                self.model, stradegy)
 
     @property
     def mode(self):
@@ -610,7 +564,7 @@
             metrics.append(m)
 
         return ([to_numpy(l) for l in losses], metrics) \
-                if len(metrics) > 0 else [to_numpy(l) for l in losses]
+            if len(metrics) > 0 else [to_numpy(l) for l in losses]
 
     def eval(self, inputs, labels=None):
         super(Model, self.model).eval()
@@ -624,16 +578,8 @@
         else:
             losses = []
         if self._nranks > 1:
-<<<<<<< HEAD
             outputs = [_all_gather(o, self._nranks) for o in to_list(outputs)]
             labels = [_all_gather(l, self._nranks) for l in labels]
-=======
-            outputs = [
-                distributed._all_gather(o, self._nranks)
-                for o in to_list(outputs)
-            ]
-            labels = [distributed._all_gather(l, self._nranks) for l in labels]
->>>>>>> b1862cf7
         metrics = []
         for metric in self.model._metrics:
             # cut off padding value.
@@ -661,7 +607,7 @@
         # To be consistent with static graph
         # return empty loss if loss_function is None
         return ([to_numpy(l) for l in losses], metrics) \
-                if len(metrics) > 0 else [to_numpy(l) for l in losses]
+            if len(metrics) > 0 else [to_numpy(l) for l in losses]
 
     def test(self, inputs):
         super(Model, self.model).eval()
@@ -669,14 +615,7 @@
         inputs = [to_variable(x) for x in to_list(inputs)]
         outputs = self.model.forward(*inputs)
         if self._nranks > 2:
-<<<<<<< HEAD
             outputs = [_all_gather(o, self._nranks) for o in to_list(outputs)]
-=======
-            outputs = [
-                distributed._all_gather(o, self._nranks)
-                for o in to_list(outputs)
-            ]
->>>>>>> b1862cf7
         return [to_numpy(o) for o in to_list(outputs)]
 
     def parameters(self, *args, **kwargs):
@@ -765,19 +704,18 @@
 
         # init multiple gpus context
         self._place = fluid.CUDAPlace(Env().dev_id) \
-                    if Env().nranks > 1 else fluid.CUDAPlace(0)
-
-        global _parallel_context_inited
-        if Env().nranks > 1 and not _parallel_context_inited:
+            if Env().nranks > 1 else fluid.CUDAPlace(0)
+
+        global _parallel_context_initialized
+        if Env().nranks > 1 and not _parallel_context_initialized:
             if fluid.in_dygraph_mode():
                 fluid.disable_dygraph()
                 fluid.enable_dygraph(self._place)
                 fluid.dygraph.parallel.prepare_context()
             else:
-                fluid.enable_dygraph(self._place)
-                fluid.dygraph.parallel.prepare_context()
-                fluid.disable_dygraph()
-            _parallel_context_inited = True
+                prepare_distributed_context(self._place)
+
+            _parallel_context_initialized = True
 
         # init backend
         if fluid.in_dygraph_mode():
@@ -926,7 +864,8 @@
         metrics = metrics or []
         for metric in to_list(metrics):
             assert isinstance(metric, Metric), \
-                "{} is not sub class of Metric".format(metric.__class__.__name__)
+                "{} is not sub class of Metric".format(
+                    metric.__class__.__name__)
         self._metrics = to_list(metrics)
 
         self._inputs = inputs
@@ -959,6 +898,8 @@
         """
         FIXME: add more comments and usage
         Args:
+            train_dataset (Dataset): An instance of paddle.fluid.io.Dataset.
+            eval_dataset (Dataset): An instance of paddle.fluid.io.Dataset.
             train_loader (DataLoader): An iterable data loader is used for train.
             eval_loader (DataLoader): An iterable data loader is used for
                 evaluation at the end of epoch. If None, will not do evaluation.
@@ -978,11 +919,11 @@
         """
 
         assert train_dataset is not None or train_loader is not None, \
-                "train_dataset or train_loader must be given"
+            "train_dataset or train_loader must be given"
 
         assert (train_loader is not None and train_dataset is None) or \
                (train_loader is None and train_dataset is not None), \
-                "train_dataset should not be set when train_loader is given"
+            "train_dataset should not be set when train_loader is given"
 
         if fluid.in_dygraph_mode():
             feed_list = None
@@ -1063,14 +1004,8 @@
                     logs[k] = v
 
                 logs['step'] = step
-<<<<<<< HEAD
                 if mode == 'train' or self._adapter._merge_count.get(mode + '_batch', 0) <= 0:
                     logs['batch_size'] = batch_size * Env().nranks
-=======
-                if mode == 'train' or self._adapter._merge_count.get(
-                        mode + '_batch', 0) <= 0:
-                    logs['batch_size'] = batch_size * distributed.Env().nranks
->>>>>>> b1862cf7
                 else:
                     logs['batch_size'] = self._adapter._merge_count[mode +
                                                                     '_batch']
@@ -1095,7 +1030,7 @@
                 loader = eval_loader
                 if not isinstance(eval_loader, Iterable):
                     loader = eval_loader()
-                logs = _run_one_epoch(eval_loader(), cbks, 'eval')
+                logs = _run_one_epoch(eval_loader, cbks, 'eval')
                 cbks.on_end('eval', logs)
 
         cbks.on_end('train', logs)
