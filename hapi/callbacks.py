--- conflicted
+++ resolved
@@ -201,24 +201,10 @@
             from hapi.callbacks import ProgBarLogger
             from hapi.model import Input, set_device
 
-            class MnistDataset(MNIST):
-                def __init__(self, mode, return_label=True):
-                    super(MnistDataset, self).__init__(mode=mode)
-                    self.return_label = return_label
-
-                def __getitem__(self, idx):
-                    img = np.reshape(self.images[idx], [1, 28, 28])
-                    if self.return_label:
-                        return img, np.array(self.labels[idx]).astype('int64')
-                    return img,
-
-                def __len__(self):
-                    return len(self.images)
-
             inputs = [Input([-1, 1, 28, 28], 'float32', name='image')]
             labels = [Input([None, 1], 'int64', name='label')]
 
-            train_dataset = MnistDataset(mode='train')
+            train_dataset = MNIST(mode='train')
 
             model = LeNet()
 
@@ -279,14 +265,7 @@
 
     def on_epoch_end(self, epoch, logs=None):
         logs = logs or {}
-<<<<<<< HEAD
-        if self.verbose == 1 and ParallelEnv().local_rank == 0:
-            self._updates(logs, 'train')
-        elif self.train_step % self.log_freq != 0 and self.verbose and ParallelEnv(
-        ).local_rank == 0:
-=======
         if self._is_print() and (self.steps is not None):
->>>>>>> 08295d55
             self._updates(logs, 'train')
 
     def on_eval_begin(self, logs=None):
@@ -326,26 +305,19 @@
         samples = logs.get('batch_size', 1)
         self.tested_samples += samples
 
-        if self.test_step % self.log_freq == 0 and self.verbose and ParallelEnv(
-        ).local_rank == 0:
+        if self.test_step % self.log_freq == 0 and self._is_print():
             if self.test_steps is None or self.test_step < self.test_steps:
                 self._updates(logs, 'test')
 
     def on_eval_end(self, logs=None):
         logs = logs or {}
-<<<<<<< HEAD
-        if self.verbose and ParallelEnv().local_rank == 0:
-            if self.eval_step % self.log_freq != 0 or self.verbose == 1:
-                self._updates(logs, 'eval')
-=======
         if self._is_print() and (self.steps is not None):
             self._updates(logs, 'eval')
->>>>>>> 08295d55
             print('Eval samples: %d' % (self.evaled_samples))
 
     def on_test_end(self, logs=None):
         logs = logs or {}
-        if self.verbose and ParallelEnv().local_rank == 0:
+        if self._is_print():
             if self.test_step % self.log_freq != 0 or self.verbose == 1:
                 self._updates(logs, 'test')
             print('Predict samples: %d' % (self.tested_samples))
@@ -372,24 +344,10 @@
             from hapi.callbacks import ModelCheckpoint
             from hapi.model import Input, set_device
 
-            class MnistDataset(MNIST):
-                def __init__(self, mode, return_label=True):
-                    super(MnistDataset, self).__init__(mode=mode)
-                    self.return_label = return_label
-
-                def __getitem__(self, idx):
-                    img = np.reshape(self.images[idx], [1, 28, 28])
-                    if self.return_label:
-                        return img, np.array(self.labels[idx]).astype('int64')
-                    return img,
-
-                def __len__(self):
-                    return len(self.images)
-
             inputs = [Input([-1, 1, 28, 28], 'float32', name='image')]
             labels = [Input([None, 1], 'int64', name='label')]
 
-            train_dataset = MnistDataset(mode='train')
+            train_dataset = MNIST(mode='train')
 
             model = LeNet()
 
