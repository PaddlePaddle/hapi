--- conflicted
+++ resolved
@@ -464,13 +464,8 @@
         self.mode = 'train'
         inputs = to_list(inputs)
         if labels is not None:
-<<<<<<< HEAD
             labels = [to_variable(l) for l in to_list(labels)]
         outputs = to_list(self.model.forward(*[to_variable(x) for x in inputs]))
-=======
-            labels = to_list(labels)
-        outputs = self.model.forward(* [to_variable(x) for x in inputs])
->>>>>>> e8d52f62
         losses = self.model._loss_function(outputs, labels)
         final_loss = fluid.layers.sum(losses)
         final_loss.backward()
@@ -489,13 +484,8 @@
         self.mode = 'eval'
         inputs = to_list(inputs)
         if labels is not None:
-<<<<<<< HEAD
             labels = [to_variable(l) for l in to_list(labels)]
         outputs = to_list(self.model.forward(*[to_variable(x) for x in inputs]))
-=======
-            labels = to_list(labels)
-        outputs = self.model.forward(* [to_variable(x) for x in inputs])
->>>>>>> e8d52f62
 
         if self.model._loss_function:
             losses = self.model._loss_function(outputs, labels)
