--- conflicted
+++ resolved
@@ -1186,7 +1186,6 @@
         count = 0
         for i, data in tqdm.tqdm(enumerate(loader)):
             data = flatten(data)
-<<<<<<< HEAD
             out = to_list(self.test(data[:len(self._inputs)]))
             outputs.append(out)
             count += out[0].shape[0]
@@ -1196,9 +1195,6 @@
                     and count > len(test_loader.dataset):
             size = outputs[-1][0].shape[0] - (count - len(test_loader.dataset))
             outputs[-1] = [o[:size] for o in outputs[-1]]
-=======
-            outputs.append(self.test_batch(data[:len(self._inputs)]))
->>>>>>> ed14907e
 
         # NOTE: for lod tensor output, we should not stack outputs
         # for stacking may loss its detail info
@@ -1254,10 +1250,10 @@
             callbacks.on_batch_begin(mode, step, logs)
             if mode == 'train':
                 outs = self.train_batch(data[:len(self._inputs)],
-                                           data[len(self._inputs):])
+                                        data[len(self._inputs):])
             else:
                 outs = self.eval_batch(data[:len(self._inputs)],
-                                          data[len(self._inputs):])
+                                       data[len(self._inputs):])
 
             # losses
             loss = outs[0] if self._metrics else outs
