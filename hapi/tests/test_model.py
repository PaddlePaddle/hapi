# Copyright (c) 2020 PaddlePaddle Authors. All Rights Reserved.
#
# Licensed under the Apache License, Version 2.0 (the "License");
# you may not use this file except in compliance with the License.
# You may obtain a copy of the License at
#
#     http://www.apache.org/licenses/LICENSE-2.0
#
# Unless required by applicable law or agreed to in writing, software
# distributed under the License is distributed on an "AS IS" BASIS,
# WITHOUT WARRANTIES OR CONDITIONS OF ANY KIND, either express or implied.
# See the License for the specific language governing permissions and
# limitations under the License.

from __future__ import division
from __future__ import print_function

import unittest

import numpy as np
<<<<<<< HEAD
import shutil
import tempfile
=======
import tempfile
import shutil
>>>>>>> 61e218d0

import paddle
from paddle import fluid
from paddle.fluid.dygraph.nn import Conv2D, Pool2D, Linear
from paddle.fluid.dygraph.container import Sequential
from paddle.io import DataLoader
from paddle.fluid.dygraph.base import to_variable

from hapi.model import Model, Input, set_device
from hapi.loss import CrossEntropy
from hapi.metrics import Accuracy
from hapi.datasets import MNIST
from hapi.vision.models import LeNet


class LeNetDygraph(fluid.dygraph.Layer):
<<<<<<< HEAD
=======

>>>>>>> 61e218d0
    def __init__(self, num_classes=10, classifier_activation='softmax'):
        super(LeNetDygraph, self).__init__()
        self.num_classes = num_classes
        self.features = Sequential(
            Conv2D(
                1, 6, 3, stride=1, padding=1),
            Pool2D(2, 'max', 2),
            Conv2D(
                6, 16, 5, stride=1, padding=0),
            Pool2D(2, 'max', 2))

        if num_classes > 0:
            self.fc = Sequential(
                Linear(400, 120),
                Linear(120, 84),
                Linear(
                    84, 10, act=classifier_activation))

    def forward(self, inputs):
        x = self.features(inputs)

        if self.num_classes > 0:
            x = fluid.layers.flatten(x, 1)
            x = self.fc(x)
        return x


class MnistDataset(MNIST):
    def __init__(self, mode, return_label=True, sample_num=None):
        super(MnistDataset, self).__init__(mode=mode)
        self.return_label = return_label
        if sample_num:
            self.images = self.images[:sample_num]
            self.labels = self.labels[:sample_num]

    def __getitem__(self, idx):
        img = np.reshape(self.images[idx], [1, 28, 28])
        if self.return_label:
            return img, np.array(self.labels[idx]).astype('int64')
        return img,

    def __len__(self):
        return len(self.images)


def compute_acc(pred, label):
    pred = np.argmax(pred, -1)
    label = np.array(label)
    correct = pred[:, np.newaxis] == label
    return np.sum(correct) / correct.shape[0]


def dynamic_train(model, dataloader):
    optim = fluid.optimizer.Adam(
        learning_rate=0.001, parameter_list=model.parameters())
    model.train()
    for inputs, labels in dataloader:
        outputs = model(inputs)
        loss = fluid.layers.cross_entropy(outputs, labels)
        avg_loss = fluid.layers.reduce_sum(loss)
        avg_loss.backward()
        optim.minimize(avg_loss)
        model.clear_gradients()


def dynamic_evaluate(model, dataloader):
    with fluid.dygraph.no_grad():
        model.eval()
        cnt = 0
        for inputs, labels in dataloader:
            outputs = model(inputs)

            cnt += (np.argmax(outputs.numpy(), -1)[:, np.newaxis] ==
                    labels.numpy()).astype('int').sum()

    return cnt / len(dataloader.dataset)


class TestModel(unittest.TestCase):
    @classmethod
    def setUpClass(cls):
        cls.device = set_device('gpu')
        fluid.enable_dygraph(cls.device)

<<<<<<< HEAD
        sp_num = 1280
        cls.train_dataset = MnistDataset(mode='train', sample_num=sp_num)
        cls.val_dataset = MnistDataset(mode='test', sample_num=sp_num)
        cls.test_dataset = MnistDataset(
            mode='test', return_label=False, sample_num=sp_num)
=======
        fluid.enable_dygraph(self.device)
        train_dataloader = fluid.io.DataLoader(
            self.train_dataset, places=self.device, batch_size=64)
        val_dataloader = fluid.io.DataLoader(
            self.val_dataset, places=self.device, batch_size=64)
        self.lenet_dygraph = LeNetDygraph()
        low_level_lenet_dygraph_train(self.lenet_dygraph, train_dataloader)
        self.acc1 = low_level_dynamic_evaluate(self.lenet_dygraph,
                                               val_dataloader)
        self.save_dir = tempfile.mkdtemp()
        
        self.weight_path = os.path.join(self.save_dir, 'lenet')
        fluid.dygraph.save_dygraph(self.lenet_dygraph.state_dict(), self.weight_path)

        fluid.disable_dygraph()

    def tearDown(self):
        shutil.rmtree(self.save_dir)
>>>>>>> 61e218d0

        cls.train_loader = fluid.io.DataLoader(
            cls.train_dataset, places=cls.device, batch_size=64)
        cls.val_loader = fluid.io.DataLoader(
            cls.val_dataset, places=cls.device, batch_size=64)
        cls.test_loader = fluid.io.DataLoader(
            cls.test_dataset, places=cls.device, batch_size=64)

<<<<<<< HEAD
        seed = 333
        fluid.default_startup_program().random_seed = seed
        fluid.default_main_program().random_seed = seed

        dy_lenet = LeNetDygraph()
        cls.init_param = dy_lenet.state_dict()
        dynamic_train(dy_lenet, cls.train_loader)

        cls.trained_param = dy_lenet.state_dict()
=======
        inputs = [Input([-1, 1, 28, 28], 'float32', name='image')]
        labels = [Input([None, 1], 'int64', name='label')]

        val_dataloader = fluid.io.DataLoader(
            self.val_dataset,
            places=self.device,
            batch_size=64,
            return_list=True)

        model = LeNet()

        model.load(self.weight_path)

        model.prepare(metrics=Accuracy(), inputs=inputs, labels=labels)

        result = model.evaluate(val_dataloader)
>>>>>>> 61e218d0

        cls.acc1 = dynamic_evaluate(dy_lenet, cls.val_loader)
        cls.inputs = [Input([-1, 1, 28, 28], 'float32', name='image')]
        cls.labels = [Input([None, 1], 'int64', name='label')]
        fluid.disable_dygraph()

<<<<<<< HEAD
    def test_fit_dygraph(self):
        self.fit(True)

    def test_fit_static(self):
        self.fit(False)

    def not_test_evaluate_dygraph(self):
        self.evaluate(True)

    def not_test_evaluate_static(self):
        self.evaluate(False)
=======
        if fluid.in_dygraph_mode():
            fluid.disable_dygraph()

    def predict(self, dynamic):
        fluid.enable_dygraph(self.device) if dynamic else None

        inputs = [Input([-1, 1, 28, 28], 'float32', name='image')]
        labels = [Input([None, 1], 'int64', name='label')]

        test_dataloader = fluid.io.DataLoader(
            self.test_dataset,
            places=self.device,
            batch_size=64,
            return_list=True)

        model = LeNet()

        model.load(self.weight_path)

        model.prepare(metrics=Accuracy(), inputs=inputs, labels=labels)

        output = model.predict(test_dataloader, stack_outputs=True)
>>>>>>> 61e218d0

    def not_test_predict_dygraph(self):
        self.predict(True)

    def not_test_predict_static(self):
        self.predict(False)

    def fit(self, dynamic):
        fluid.enable_dygraph(self.device) if dynamic else None

<<<<<<< HEAD
        seed = 333
        fluid.default_startup_program().random_seed = seed
        fluid.default_main_program().random_seed = seed
=======
        if fluid.in_dygraph_mode():
            fluid.disable_dygraph()

    def test_evaluate_dygraph(self):
        self.evaluate(True)
>>>>>>> 61e218d0

        model = LeNet()
        optim_new = fluid.optimizer.Adam(
            learning_rate=0.001, parameter_list=model.parameters())
        model.prepare(
            optim_new,
            loss_function=CrossEntropy(average=False),
            metrics=Accuracy(),
            inputs=self.inputs,
            labels=self.labels)
        model.fit(self.train_dataset, batch_size=64, shuffle=False)

        result = model.evaluate(self.val_dataset, batch_size=64)
        np.testing.assert_allclose(result['acc'], self.acc1)
        fluid.disable_dygraph() if dynamic else None

    def evaluate(self, dynamic):
        fluid.enable_dygraph(self.device) if dynamic else None
        model = LeNet()
        model.prepare(
            metrics=Accuracy(), inputs=self.inputs, labels=self.labels)
        model.load_dict(self.trained_param)
        result = model.evaluate(self.val_dataset, batch_size=64)
        np.testing.assert_allclose(result['acc'], self.acc1)
        fluid.disable_dygraph() if dynamic else None

    def predict(self, dynamic):
        fluid.enable_dygraph(self.device) if dynamic else None
        model = LeNet()
        model.prepare(inputs=self.inputs)
        model.load_dict(self.trained_param)
        output = model.predict(
            self.test_dataset, batch_size=64, stack_outputs=True)
        np.testing.assert_equal(output[0].shape[0], len(self.test_dataset))

        acc = compute_acc(output[0], self.val_dataset.labels)
        np.testing.assert_allclose(acc, self.acc1)
        fluid.disable_dygraph() if dynamic else None


class MyModel(Model):
    def __init__(self):
        super(MyModel, self).__init__()
        self._fc = Linear(20, 10, act='softmax')

    def forward(self, x):
        y = self._fc(x)
        return y


class TestModelFunction(unittest.TestCase):
    def set_seed(self, seed=1024):
        fluid.default_startup_program().random_seed = seed
        fluid.default_main_program().random_seed = seed

    def test_train_batch(self, dynamic=True):
        dim = 20
        data = np.random.random(size=(4, dim)).astype(np.float32)
        label = np.random.randint(0, 10, size=(4, 1)).astype(np.int64)

        def get_expect():
            fluid.enable_dygraph(fluid.CPUPlace())
            self.set_seed()
            m = MyModel()
            optim = fluid.optimizer.SGD(learning_rate=0.001,
                                        parameter_list=m.parameters())
            m.train()
            output = m(to_variable(data))
            l = to_variable(label)
            loss = fluid.layers.cross_entropy(output, l)
            avg_loss = fluid.layers.reduce_sum(loss)
            avg_loss.backward()
            optim.minimize(avg_loss)
            m.clear_gradients()
            fluid.disable_dygraph()
            return avg_loss.numpy()

        ref = get_expect()
        for dynamic in [True, False]:
            device = set_device('cpu')
            fluid.enable_dygraph(device) if dynamic else None
            self.set_seed()
            model = MyModel()

            optim2 = fluid.optimizer.SGD(learning_rate=0.001,
                                         parameter_list=model.parameters())

            inputs = [Input([None, dim], 'float32', name='x')]
            labels = [Input([None, 1], 'int64', name='label')]
            model.prepare(
                optim2,
                loss_function=CrossEntropy(average=False),
                inputs=inputs,
                labels=labels,
                device=device)
            loss, = model.train_batch([data], [label])

            print(loss, ref)
            np.testing.assert_allclose(loss.flatten(), ref.flatten())
            fluid.disable_dygraph() if dynamic else None

    def not_test_test_batch(self, dynamic=True):
        dim = 20
        data = np.random.random(size=(4, dim)).astype(np.float32)

        def get_expect():
            fluid.enable_dygraph(fluid.CPUPlace())
            self.set_seed()
            m = MyModel()
            m.eval()
            output = m(to_variable(data))
            fluid.disable_dygraph()
            return output.numpy()

        ref = get_expect()
        for dynamic in [True, False]:
            self.set_seed()
            device = set_device('cpu')
            fluid.enable_dygraph(device) if dynamic else None
            model = MyModel()
            inputs = [Input([None, dim], 'float32', name='x')]
            model.prepare(inputs=inputs, device=device)
            out, = model.test_batch([data])

            np.testing.assert_allclose(out, ref)
            fluid.disable_dygraph() if dynamic else None

    def not_test_save_load(self):
        path = tempfile.mkdtemp()
        for dynamic in [True, False]:
            device = set_device('cpu')
            fluid.enable_dygraph(device) if dynamic else None
            model = MyModel()
            model.save(path + '/test')
            model.load(path + '/test')
            shutil.rmtree(path)
            fluid.disable_dygraph() if dynamic else None

    def not_test_parameters(self):
        for dynamic in [True, False]:
            device = set_device('cpu')
            fluid.enable_dygraph(device) if dynamic else None
            model = MyModel()
            params = model.parameters()
            self.assertTrue(params[0].shape == [20, 10])
            fluid.disable_dygraph() if dynamic else None


if __name__ == '__main__':
    unittest.main()<|MERGE_RESOLUTION|>--- conflicted
+++ resolved
@@ -17,14 +17,10 @@
 
 import unittest
 
+import os
 import numpy as np
-<<<<<<< HEAD
 import shutil
 import tempfile
-=======
-import tempfile
-import shutil
->>>>>>> 61e218d0
 
 import paddle
 from paddle import fluid
@@ -41,10 +37,6 @@
 
 
 class LeNetDygraph(fluid.dygraph.Layer):
-<<<<<<< HEAD
-=======
-
->>>>>>> 61e218d0
     def __init__(self, num_classes=10, classifier_activation='softmax'):
         super(LeNetDygraph, self).__init__()
         self.num_classes = num_classes
@@ -81,7 +73,8 @@
             self.labels = self.labels[:sample_num]
 
     def __getitem__(self, idx):
-        img = np.reshape(self.images[idx], [1, 28, 28])
+        img, label = self.images[idx], self.labels[idx]
+        img = np.reshape(img, [1, 28, 28])
         if self.return_label:
             return img, np.array(self.labels[idx]).astype('int64')
         return img,
@@ -129,32 +122,11 @@
         cls.device = set_device('gpu')
         fluid.enable_dygraph(cls.device)
 
-<<<<<<< HEAD
         sp_num = 1280
         cls.train_dataset = MnistDataset(mode='train', sample_num=sp_num)
         cls.val_dataset = MnistDataset(mode='test', sample_num=sp_num)
         cls.test_dataset = MnistDataset(
             mode='test', return_label=False, sample_num=sp_num)
-=======
-        fluid.enable_dygraph(self.device)
-        train_dataloader = fluid.io.DataLoader(
-            self.train_dataset, places=self.device, batch_size=64)
-        val_dataloader = fluid.io.DataLoader(
-            self.val_dataset, places=self.device, batch_size=64)
-        self.lenet_dygraph = LeNetDygraph()
-        low_level_lenet_dygraph_train(self.lenet_dygraph, train_dataloader)
-        self.acc1 = low_level_dynamic_evaluate(self.lenet_dygraph,
-                                               val_dataloader)
-        self.save_dir = tempfile.mkdtemp()
-        
-        self.weight_path = os.path.join(self.save_dir, 'lenet')
-        fluid.dygraph.save_dygraph(self.lenet_dygraph.state_dict(), self.weight_path)
-
-        fluid.disable_dygraph()
-
-    def tearDown(self):
-        shutil.rmtree(self.save_dir)
->>>>>>> 61e218d0
 
         cls.train_loader = fluid.io.DataLoader(
             cls.train_dataset, places=cls.device, batch_size=64)
@@ -163,7 +135,6 @@
         cls.test_loader = fluid.io.DataLoader(
             cls.test_dataset, places=cls.device, batch_size=64)
 
-<<<<<<< HEAD
         seed = 333
         fluid.default_startup_program().random_seed = seed
         fluid.default_main_program().random_seed = seed
@@ -172,46 +143,38 @@
         cls.init_param = dy_lenet.state_dict()
         dynamic_train(dy_lenet, cls.train_loader)
 
-        cls.trained_param = dy_lenet.state_dict()
-=======
-        inputs = [Input([-1, 1, 28, 28], 'float32', name='image')]
-        labels = [Input([None, 1], 'int64', name='label')]
-
-        val_dataloader = fluid.io.DataLoader(
-            self.val_dataset,
-            places=self.device,
-            batch_size=64,
-            return_list=True)
-
-        model = LeNet()
-
-        model.load(self.weight_path)
-
-        model.prepare(metrics=Accuracy(), inputs=inputs, labels=labels)
-
-        result = model.evaluate(val_dataloader)
->>>>>>> 61e218d0
-
         cls.acc1 = dynamic_evaluate(dy_lenet, cls.val_loader)
+
         cls.inputs = [Input([-1, 1, 28, 28], 'float32', name='image')]
         cls.labels = [Input([None, 1], 'int64', name='label')]
+
+        cls.save_dir = tempfile.mkdtemp()
+        cls.weight_path = os.path.join(cls.save_dir, 'lenet')
+        fluid.dygraph.save_dygraph(dy_lenet.state_dict(), cls.weight_path)
+
         fluid.disable_dygraph()
 
-<<<<<<< HEAD
+    @classmethod
+    def tearDownClass(cls):
+        shutil.rmtree(cls.save_dir)
+
     def test_fit_dygraph(self):
         self.fit(True)
 
     def test_fit_static(self):
         self.fit(False)
 
-    def not_test_evaluate_dygraph(self):
+    def test_evaluate_dygraph(self):
         self.evaluate(True)
 
-    def not_test_evaluate_static(self):
+    def test_evaluate_static(self):
         self.evaluate(False)
-=======
-        if fluid.in_dygraph_mode():
-            fluid.disable_dygraph()
+
+    def test_predict_dygraph(self):
+        self.predict(True)
+
+    def test_predict_static(self):
+        self.predict(False)
 
     def predict(self, dynamic):
         fluid.enable_dygraph(self.device) if dynamic else None
@@ -232,28 +195,12 @@
         model.prepare(metrics=Accuracy(), inputs=inputs, labels=labels)
 
         output = model.predict(test_dataloader, stack_outputs=True)
->>>>>>> 61e218d0
-
-    def not_test_predict_dygraph(self):
-        self.predict(True)
-
-    def not_test_predict_static(self):
-        self.predict(False)
 
     def fit(self, dynamic):
         fluid.enable_dygraph(self.device) if dynamic else None
-
-<<<<<<< HEAD
         seed = 333
         fluid.default_startup_program().random_seed = seed
         fluid.default_main_program().random_seed = seed
-=======
-        if fluid.in_dygraph_mode():
-            fluid.disable_dygraph()
-
-    def test_evaluate_dygraph(self):
-        self.evaluate(True)
->>>>>>> 61e218d0
 
         model = LeNet()
         optim_new = fluid.optimizer.Adam(
@@ -275,7 +222,7 @@
         model = LeNet()
         model.prepare(
             metrics=Accuracy(), inputs=self.inputs, labels=self.labels)
-        model.load_dict(self.trained_param)
+        model.load(self.weight_path)
         result = model.evaluate(self.val_dataset, batch_size=64)
         np.testing.assert_allclose(result['acc'], self.acc1)
         fluid.disable_dygraph() if dynamic else None
@@ -284,7 +231,7 @@
         fluid.enable_dygraph(self.device) if dynamic else None
         model = LeNet()
         model.prepare(inputs=self.inputs)
-        model.load_dict(self.trained_param)
+        model.load(self.weight_path)
         output = model.predict(
             self.test_dataset, batch_size=64, stack_outputs=True)
         np.testing.assert_equal(output[0].shape[0], len(self.test_dataset))
@@ -351,11 +298,10 @@
                 device=device)
             loss, = model.train_batch([data], [label])
 
-            print(loss, ref)
             np.testing.assert_allclose(loss.flatten(), ref.flatten())
             fluid.disable_dygraph() if dynamic else None
 
-    def not_test_test_batch(self, dynamic=True):
+    def test_test_batch(self, dynamic=True):
         dim = 20
         data = np.random.random(size=(4, dim)).astype(np.float32)
 
@@ -370,9 +316,9 @@
 
         ref = get_expect()
         for dynamic in [True, False]:
-            self.set_seed()
             device = set_device('cpu')
             fluid.enable_dygraph(device) if dynamic else None
+            self.set_seed()
             model = MyModel()
             inputs = [Input([None, dim], 'float32', name='x')]
             model.prepare(inputs=inputs, device=device)
@@ -381,24 +327,29 @@
             np.testing.assert_allclose(out, ref)
             fluid.disable_dygraph() if dynamic else None
 
-    def not_test_save_load(self):
+    def test_save_load(self):
         path = tempfile.mkdtemp()
         for dynamic in [True, False]:
             device = set_device('cpu')
             fluid.enable_dygraph(device) if dynamic else None
             model = MyModel()
+            inputs = [Input([None, 20], 'float32', name='x')]
+            model.prepare(inputs=inputs)
             model.save(path + '/test')
             model.load(path + '/test')
             shutil.rmtree(path)
             fluid.disable_dygraph() if dynamic else None
 
-    def not_test_parameters(self):
+    def test_parameters(self):
         for dynamic in [True, False]:
             device = set_device('cpu')
             fluid.enable_dygraph(device) if dynamic else None
             model = MyModel()
+            inputs = [Input([None, 20], 'float32', name='x')]
+            model.prepare(inputs=inputs)
             params = model.parameters()
-            self.assertTrue(params[0].shape == [20, 10])
+            self.assertTrue(params[0].shape[0] == 20)
+            self.assertTrue(params[0].shape[1] == 10)
             fluid.disable_dygraph() if dynamic else None
 
 
